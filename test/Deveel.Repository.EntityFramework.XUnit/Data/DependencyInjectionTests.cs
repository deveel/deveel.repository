--- conflicted
+++ resolved
@@ -38,137 +38,6 @@
 			Assert.NotNull(scope.ServiceProvider.GetService<EntityRepository<DbPerson>>());
 		}
 
-<<<<<<< HEAD
-=======
-		[Fact]
-		public static void AddDefaultEntityRepositoryProvider_SharedConnection() {
-			var tenantId = Guid.NewGuid().ToString();
-			var services = new ServiceCollection();
-			services.AddMultiTenant<TenantInfo>()
-				.WithInMemoryStore(options => {
-					options.Tenants.Add(new DbTenantInfo {
-						Id = tenantId,
-						Identifier = tenantId,
-						Name = "Test Tenant"
-					});
-				});
-
-			services.AddRepositoryTenantResolver<TenantInfo>();
-			services.AddDbContext<DbContext, PersonDbContext>((sp, options) =>
-					options.UseSqlite("Data Source=:memory:", x => x.UseNetTopologySuite()));
-
-			services.AddEntityRepositoryProvider<PersonDbContext, DbPerson>();
-
-			var provider = services.BuildServiceProvider();
-
-			Assert.NotNull(provider.GetService<IRepositoryProvider<DbPerson>>());
-			Assert.NotNull(provider.GetService<EntityRepositoryProvider<PersonDbContext, DbPerson>>());
-
-			var repository = provider.GetRequiredService<IRepositoryProvider<DbPerson>>().GetRepository(tenantId);
-
-			Assert.NotNull(repository);
-			Assert.IsType<EntityRepository<DbPerson>>(repository);
-		}
-
-		[Fact]
-		public static void AddDefaultEntityRepositoryProvider_PerTenantConnection() {
-			var tenantId = Guid.NewGuid().ToString();
-			var services = new ServiceCollection();
-			services.AddMultiTenant<TenantInfo>()
-				.WithInMemoryStore(options => {
-					options.Tenants.Add(new DbTenantInfo {
-						Id = tenantId,
-						Identifier = tenantId,
-						Name = "Test Tenant",
-						ConnectionString = $"Data Source=:memory:;TenantID={tenantId}"
-					});
-				});
-
-			services.AddRepositoryTenantResolver<TenantInfo>();
-
-			services.AddEntityRepositoryProvider<DbPerson, PersonDbContext>((tenant, builder) => {
-				builder.UseSqlite(tenant.ConnectionString!, x => x.UseNetTopologySuite());
-			});
-
-			var provider = services.BuildServiceProvider();
-
-			Assert.NotNull(provider.GetService<IRepositoryProvider<DbPerson>>());
-			Assert.NotNull(provider.GetService<EntityRepositoryProvider<PersonDbContext, DbPerson>>());
-
-			var repository = provider.GetRequiredService<IRepositoryProvider<DbPerson>>().GetRepository(tenantId);
-
-			Assert.NotNull(repository);
-			Assert.IsType<EntityRepository<DbPerson>>(repository);
-		}
-
-		[Fact]
-		public static void AddCustomRepositoryProviderWithKey() {
-			var tenantId = Guid.NewGuid().ToString();
-			var services = new ServiceCollection();
-			services.AddMultiTenant<TenantInfo>()
-				.WithInMemoryStore(options => {
-					options.Tenants.Add(new DbTenantInfo {
-						Id = tenantId,
-						Identifier = tenantId,
-						Name = "Test Tenant",
-						ConnectionString = $"Data Source=:memory:;TenantID={tenantId}"
-					});
-				});
-
-			services.AddRepositoryTenantResolver<TenantInfo>();
-
-			services.AddDbContextOptionsFactory<PersonDbContext>((tenant, builder) => {
-				builder.UseSqlite(tenant.ConnectionString!, x => x.UseNetTopologySuite());
-			});
-
-			services.AddRepositoryProvider<MyEntityRepositoryProviderWithNoKey>();
-
-			var provider = services.BuildServiceProvider();
-
-			Assert.NotNull(provider.GetService<IRepositoryProvider<DbPerson>>());
-			Assert.NotNull(provider.GetService<MyEntityRepositoryProviderWithNoKey>());
-
-			var repository = provider.GetRequiredService<IRepositoryProvider<DbPerson>>().GetRepository(tenantId);
-
-			Assert.NotNull(repository);
-			Assert.IsType<MyEntityRepositoryWithNoKey>(repository);
-		}
-
-		[Fact]
-		public static void AddCustomRepositoryProvider() {
-			var tenantId = Guid.NewGuid().ToString();
-			var services = new ServiceCollection();
-			services.AddMultiTenant<TenantInfo>()
-				.WithInMemoryStore(options => {
-					options.Tenants.Add(new DbTenantInfo {
-						Id = tenantId,
-						Identifier = tenantId,
-						Name = "Test Tenant",
-						ConnectionString = $"Data Source=:memory:;TenantID={tenantId}"
-					});
-				});
-
-			services.AddRepositoryTenantResolver<TenantInfo>();
-
-			services.AddDbContextOptionsFactory<PersonDbContext>((tenant, builder) => {
-				builder.UseSqlite(tenant.ConnectionString!, x => x.UseNetTopologySuite());
-			});
-
-			services.AddRepositoryProvider<MyEntityRepositoryProvider>();
-
-			var provider = services.BuildServiceProvider();
-
-			Assert.NotNull(provider.GetService<IRepositoryProvider<DbPerson, Guid>>());
-			Assert.NotNull(provider.GetService<MyEntityRepositoryProvider>());
-
-			var repository = provider.GetRequiredService<IRepositoryProvider<DbPerson, Guid>>().GetRepository(tenantId);
-
-			Assert.NotNull(repository);
-			Assert.IsType<MyEntityRepository>(repository);
-		}
-
-
->>>>>>> 367ac432
 		class MyEntityRepositoryWithNoKey : EntityRepository<DbPerson> {
 			public MyEntityRepositoryWithNoKey(PersonDbContext context) : base(context) {
 			}
