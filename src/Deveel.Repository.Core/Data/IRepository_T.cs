﻿using System;

namespace Deveel.Data {
    /// <summary>
    /// The contract defining a repository of entities, accessible
    /// for read and write operations
    /// </summary>
    /// <typeparam name="TEntity">The type of entity handled by the repository</typeparam>
    public interface IRepository<TEntity> : IRepository where TEntity : class {
		/// <summary>
		/// Gets the unique identifier of the entity given
		/// </summary>
		/// <param name="entity">
		/// The instance of the entity to get the identifier of
		/// </param>
		/// <returns>
		/// Returns a string that is the unique identifier of the entity
		/// within the repository, or <c>null</c> if the entity is not
		/// identified.
		/// </returns>
		string? GetEntityId(TEntity entity);

        /// <summary>
        /// Creates a new entity in the repository
        /// </summary>
        /// <param name="entity">The entity to create</param>
        /// <param name="cancellationToken"></param>
        /// <returns>
        /// Returns the unique identifier of the entity created.
        /// </returns>
        /// <exception cref="RepositoryException">
        /// Thrown if it an error occurred while creating the entity
        /// </exception>
        /// <exception cref="ArgumentNullException">
        /// Thrown if the provided <paramref name="entity"/> is <c>null</c>
        /// </exception>
        Task<string> CreateAsync(TEntity entity, CancellationToken cancellationToken = default);

<<<<<<< HEAD
        /// <summary>
        /// Creates a list of entities in the repository in one single operation
        /// </summary>
        /// <param name="entities">The enumeration of the entities to be created</param>
        /// <param name="cancellationToken"></param>
        /// <remarks>
        /// <para>
        /// The operation is intended to be <c>all-or-nothing</c> fashion, where it
        /// will succeed only if all the items in the list will be created. Anyway, the
        /// underlying storage system might have persisted some of the items before a
        /// failure: to prevent the scenario of a partial creation of the set, the
        /// callers should consider the <see cref="ITransactionalRepository{TEntity}.CreateAsync(IDataTransaction, IEnumerable{TEntity}, CancellationToken)"/>, 
        /// where transactions are available.
        /// </para>
        /// </remarks>
        /// <returns>
        /// Returns an ordered list of the unique identifiers of the entiies created
        /// </returns>
        /// <exception cref="RepositoryException">
        /// Thrown if it an error occurred while creating one or more entities
        /// </exception>
        /// <exception cref="ArgumentNullException">
        /// Thrown if the provided list of <paramref name="entities"/> is <c>null</c>
        /// </exception>
        Task<IList<string>> CreateAsync(IEnumerable<TEntity> entities, CancellationToken cancellationToken = default);
=======
		/// <summary>
		/// Creates a list of entities in the repository in one single operation
		/// </summary>
		/// <param name="entities">The enumeration of the entities to be created</param>
		/// <param name="cancellationToken"></param>
		/// <remarks>
		/// <para>
		/// The operation is intended to be <c>all-or-nothing</c> fashion, where it
		/// will succeed only if all the items in the list will be created. Anyway, the
		/// underlying storage system might have persisted some of the items before a
		/// failure: to prevent the scenario of a partial creation of the set, the
		/// callers should consider the 
		/// <see cref="ITransactionalRepository{TEntity}.CreateAsync(IDataTransaction, IEnumerable{TEntity}, CancellationToken)"/>
		/// overload, where transactions are available.
		/// </para>
		/// </remarks>
		/// <returns>
		/// Returns an ordered list of the unique identifiers of the entiies created
		/// </returns>
		/// <exception cref="RepositoryException">
		/// Thrown if it an error occurred while creating one or more entities
		/// </exception>
		/// <exception cref="ArgumentNullException">
		/// Thrown if the provided list of <paramref name="entities"/> is <c>null</c>
		/// </exception>
		Task<IList<string>> CreateAsync(IEnumerable<TEntity> entities, CancellationToken cancellationToken = default);
>>>>>>> ba19e5f2


        /// <summary>
        /// Updates an existing entity in the repository
        /// </summary>
        /// <param name="entity">The entity instance to be updated</param>
        /// <param name="cancellationToken"></param>
        /// <returns>
        /// Returns <c>true</c> if the entity was found and updated in 
        /// the repository, otherwise <c>false</c>
        /// </returns>
        /// <exception cref="ArgumentNullException">
        /// Thrown if the provided <paramref name="entity"/> is <c>null</c>
        /// </exception>
        /// <exception cref="RepositoryException">
        /// Thrown if it an error occurred while updating the entity
        /// </exception>
        Task<bool> UpdateAsync(TEntity entity, CancellationToken cancellationToken = default);

        /// <summary>
        /// Deletes an entity from the repository
        /// </summary>
        /// <param name="entity">The entity to be deleted</param>
        /// <param name="cancellationToken"></param>
        /// <returns>
        /// Returns <c>true</c> if the entity was successfully removed 
        /// from the repository, otherwise <c>false</c>. 
        /// </returns>
        /// <exception cref="ArgumentNullException">
        /// Thrown if the provided <paramref name="entity"/> is <c>null</c>
        /// </exception>
        /// <exception cref="RepositoryException">
        /// Thrown if it an error occurred while deleting the entity
        /// </exception>
        Task<bool> DeleteAsync(TEntity entity, CancellationToken cancellationToken = default);

        /// <summary>
        /// Attempts to find in the repository an entity with the 
        /// given unique identifier
        /// </summary>
        /// <param name="id">The unique identifier of the entity to find</param>
        /// <param name="cancellationToken"></param>
        /// <returns>
        /// Returns the instance of the entity associated to the given <paramref name="id"/>,
        /// or <c>null</c> if none entity was found.
        /// </returns>
        new Task<TEntity?> FindByIdAsync(string id, CancellationToken cancellationToken = default);
    }
}<|MERGE_RESOLUTION|>--- conflicted
+++ resolved
@@ -36,33 +36,6 @@
         /// </exception>
         Task<string> CreateAsync(TEntity entity, CancellationToken cancellationToken = default);
 
-<<<<<<< HEAD
-        /// <summary>
-        /// Creates a list of entities in the repository in one single operation
-        /// </summary>
-        /// <param name="entities">The enumeration of the entities to be created</param>
-        /// <param name="cancellationToken"></param>
-        /// <remarks>
-        /// <para>
-        /// The operation is intended to be <c>all-or-nothing</c> fashion, where it
-        /// will succeed only if all the items in the list will be created. Anyway, the
-        /// underlying storage system might have persisted some of the items before a
-        /// failure: to prevent the scenario of a partial creation of the set, the
-        /// callers should consider the <see cref="ITransactionalRepository{TEntity}.CreateAsync(IDataTransaction, IEnumerable{TEntity}, CancellationToken)"/>, 
-        /// where transactions are available.
-        /// </para>
-        /// </remarks>
-        /// <returns>
-        /// Returns an ordered list of the unique identifiers of the entiies created
-        /// </returns>
-        /// <exception cref="RepositoryException">
-        /// Thrown if it an error occurred while creating one or more entities
-        /// </exception>
-        /// <exception cref="ArgumentNullException">
-        /// Thrown if the provided list of <paramref name="entities"/> is <c>null</c>
-        /// </exception>
-        Task<IList<string>> CreateAsync(IEnumerable<TEntity> entities, CancellationToken cancellationToken = default);
-=======
 		/// <summary>
 		/// Creates a list of entities in the repository in one single operation
 		/// </summary>
@@ -89,7 +62,6 @@
 		/// Thrown if the provided list of <paramref name="entities"/> is <c>null</c>
 		/// </exception>
 		Task<IList<string>> CreateAsync(IEnumerable<TEntity> entities, CancellationToken cancellationToken = default);
->>>>>>> ba19e5f2
 
 
         /// <summary>
