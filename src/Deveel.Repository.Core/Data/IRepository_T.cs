--- conflicted
+++ resolved
@@ -108,10 +108,6 @@
         /// Returns the instance of the entity associated to the given <paramref name="id"/>,
         /// or <c>null</c> if none entity was found.
         /// </returns>
-<<<<<<< HEAD
-        new Task<TEntity?> FindByIdAsync(string id, CancellationToken cancellationToken = default);
-=======
         Task<TEntity?> FindByIdAsync(string id, CancellationToken cancellationToken = default);
->>>>>>> 2deb29f5
     }
 }