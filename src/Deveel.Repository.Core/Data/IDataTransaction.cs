﻿using System;

namespace Deveel.Data {
	/// <summary>
	/// Represents a transaction provided by the underlying
	/// storage of the repository, to isolate operations
	/// of access to the data
	/// </summary>
<<<<<<< HEAD
	public interface IDataTransaction : IDisposable, IAsyncDisposable {
		/// <summary>
		/// Starts the transaction asynchronously
		/// </summary>
		/// <param name="cancellationToken"></param>
		/// <returns>
		/// Returns a <see cref="Task"/> that encapsulates the transaction
		/// start command.
		/// </returns>
		Task BeginAsync(CancellationToken cancellationToken = default);

		/// <summary>
		/// Commits all changes within the scope of this transaction
		/// to the underlying repository
		/// </summary>
		/// <param name="cancellationToken"></param>
		/// <returns>
		/// Returns a <see cref="Task"/> that encapsulates the transaction
		/// commitment command.
=======
	public interface IDataTransaction : IDisposable {
		/// <summary>
		/// Begins a new transaction on the underlying storage
		/// that isolates the access to the data
		/// </summary>
		/// <param name="cancellationToken"></param>
		/// <returns></returns>
		Task BeginAsync(CancellationToken cancellationToken = default);

		/// <summary>
		/// Commits all the changes made to the underlying storage
		/// during the lifetime of this transaction
		/// </summary>
		/// <param name="cancellationToken">
		/// A token that can be used to cancel the operation
		/// </param>
		/// <returns>
		/// Returns a <see cref="Task"/> that can be awaited
>>>>>>> ba19e5f2
		/// </returns>
		Task CommitAsync(CancellationToken cancellationToken = default);

		/// <summary>
<<<<<<< HEAD
		/// Rollbacks any changes within the scope of this transaction,
		/// preventing being reflected to the underlying repository
		/// </summary>
		/// <param name="cancellationToken"></param>
		/// <returns>
		/// Returns a <see cref="Task"/> that encapsulates the transaction
		/// rollback command.
=======
		/// Rolls back any changes made to the underlying storage
		/// during the lifetime of this transaction
		/// </summary>
		/// <param name="cancellationToken"></param>
		/// <returns>
		/// Returns a <see cref="Task"/> that can be awaited
>>>>>>> ba19e5f2
		/// </returns>
		Task RollbackAsync(CancellationToken cancellationToken = default);
	}
}<|MERGE_RESOLUTION|>--- conflicted
+++ resolved
@@ -6,27 +6,6 @@
 	/// storage of the repository, to isolate operations
 	/// of access to the data
 	/// </summary>
-<<<<<<< HEAD
-	public interface IDataTransaction : IDisposable, IAsyncDisposable {
-		/// <summary>
-		/// Starts the transaction asynchronously
-		/// </summary>
-		/// <param name="cancellationToken"></param>
-		/// <returns>
-		/// Returns a <see cref="Task"/> that encapsulates the transaction
-		/// start command.
-		/// </returns>
-		Task BeginAsync(CancellationToken cancellationToken = default);
-
-		/// <summary>
-		/// Commits all changes within the scope of this transaction
-		/// to the underlying repository
-		/// </summary>
-		/// <param name="cancellationToken"></param>
-		/// <returns>
-		/// Returns a <see cref="Task"/> that encapsulates the transaction
-		/// commitment command.
-=======
 	public interface IDataTransaction : IDisposable {
 		/// <summary>
 		/// Begins a new transaction on the underlying storage
@@ -45,27 +24,16 @@
 		/// </param>
 		/// <returns>
 		/// Returns a <see cref="Task"/> that can be awaited
->>>>>>> ba19e5f2
 		/// </returns>
 		Task CommitAsync(CancellationToken cancellationToken = default);
 
 		/// <summary>
-<<<<<<< HEAD
-		/// Rollbacks any changes within the scope of this transaction,
-		/// preventing being reflected to the underlying repository
-		/// </summary>
-		/// <param name="cancellationToken"></param>
-		/// <returns>
-		/// Returns a <see cref="Task"/> that encapsulates the transaction
-		/// rollback command.
-=======
 		/// Rolls back any changes made to the underlying storage
 		/// during the lifetime of this transaction
 		/// </summary>
 		/// <param name="cancellationToken"></param>
 		/// <returns>
 		/// Returns a <see cref="Task"/> that can be awaited
->>>>>>> ba19e5f2
 		/// </returns>
 		Task RollbackAsync(CancellationToken cancellationToken = default);
 	}
