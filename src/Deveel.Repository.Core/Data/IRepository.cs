--- conflicted
+++ resolved
@@ -61,14 +61,9 @@
         /// will succeed only if all the items in the list will be created. Anyway, the
         /// underlying storage system might have persisted some of the items before a
         /// failure: to prevent the scenario of a partial creation of the set, the
-<<<<<<< HEAD
-        /// callers should consider the <see cref="ITransactionalRepository.CreateAsync(IDataTransaction, IEnumerable{object}, CancellationToken)"/>, 
-        /// where transactions are available.
-=======
         /// callers should consider the 
 		/// <see cref="ITransactionalRepository.CreateAsync(IDataTransaction, IEnumerable{object}, CancellationToken)"/>
         /// overload, where transactions are available.
->>>>>>> ba19e5f2
         /// </para>
         /// </remarks>
 		/// <returns>
