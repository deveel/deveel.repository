--- conflicted
+++ resolved
@@ -5,11 +5,7 @@
 
 namespace Deveel.Data {
 	/// <summary>
-<<<<<<< HEAD
-	/// A default implementation of the <see cref="IRepositoryController"/>
-=======
 	/// A default implementation of the <see cref="IRepositoryController"/> interface
->>>>>>> ba19e5f2
 	/// </summary>
     public class DefaultRepositoryController : IRepositoryController {
 		private readonly RepositoryControllerOptions options;
