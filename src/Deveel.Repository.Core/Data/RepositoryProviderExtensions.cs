--- conflicted
+++ resolved
@@ -44,21 +44,12 @@
             => provider.GetRepository(tenantId).CreateAsync(entity, cancellationToken);
 
         public static Task<string> CreateAsync<TEntity>(this IRepositoryProvider<TEntity> provider, IDataTransaction transaction, string tenantId, TEntity entity, CancellationToken cancellationToken = default)
-<<<<<<< HEAD
-            where TEntity : class, IDataEntity
-            => provider.RequireTransactional<TEntity>(tenantId).CreateAsync(transaction, entity, cancellationToken);
+            where TEntity : class
+            => provider.GetRepository(tenantId).CreateAsync(transaction, entity, cancellationToken);
 
         public static string Create<TEntity>(this IRepositoryProvider<TEntity> provider, IDataTransaction transaction, string tenantId, TEntity entity)
-            where TEntity : class, IDataEntity
-            => provider.RequireTransactional<TEntity>(tenantId).Create(transaction, entity);
-=======
-            where TEntity : class
-            => provider.GetRepository(tenantId).CreateAsync(transaction, entity, cancellationToken);
-
-        public static string Create<TEntity>(this IRepositoryProvider<TEntity> provider, IDataTransaction transaction, string tenantId, TEntity entity)
             where TEntity : class
             => provider.GetRepository(tenantId).Create(transaction, entity);
->>>>>>> 14f310d9
 
         public static Task<string> CreateAsync(this IRepositoryProvider provider, string tenantId, object entity, CancellationToken cancellationToken = default)
             => provider.GetRepository(tenantId).CreateAsync(entity, cancellationToken);
@@ -66,19 +57,11 @@
         public static string Create(this IRepositoryProvider provider, string tenantId, object entity)
             => provider.GetRepository(tenantId).Create(entity);
 
-<<<<<<< HEAD
-        public static Task<string> CreateAsync(this IRepositoryProvider provider, string tenantId, IDataTransaction transaction, IDataEntity entity, CancellationToken cancellationToken = default)
-            => provider.RequireTransactional(tenantId).CreateAsync(transaction, entity, cancellationToken);
-
-        public static string Create(this IRepositoryProvider provider, string tenantId, IDataTransaction transaction, IDataEntity entity)
-            => provider.RequireTransactional(tenantId).Create(transaction, entity);
-=======
         public static Task<string> CreateAsync(this IRepositoryProvider provider, string tenantId, IDataTransaction transaction, object entity, CancellationToken cancellationToken = default)
             => provider.GetRepository(tenantId).CreateAsync(transaction, entity, cancellationToken);
 
         public static string Create(this IRepositoryProvider provider, string tenantId, IDataTransaction transaction, object entity)
             => provider.GetRepository(tenantId).Create(transaction, entity);
->>>>>>> 14f310d9
 
         #endregion
 
@@ -89,13 +72,8 @@
             => provider.GetRepository(tenantId).DeleteAsync(entity, cancellationToken);
 
         public static Task<bool> DeleteAsync<TEntity>(this IRepositoryProvider<TEntity> provider, string tenantId, IDataTransaction transaction, TEntity entity, CancellationToken cancellationToken = default)
-<<<<<<< HEAD
-            where TEntity : class, IDataEntity
-            => provider.RequireTransactional<TEntity>(tenantId).DeleteAsync(transaction, entity, cancellationToken);
-=======
             where TEntity : class
             => provider.GetRepository(tenantId).DeleteAsync(transaction, entity, cancellationToken);
->>>>>>> 14f310d9
 
 
         public static bool Delete<TEntity>(this IRepositoryProvider<TEntity> provider, string tenantId, TEntity entity)
@@ -103,36 +81,21 @@
             => provider.GetRepository(tenantId).Delete(entity);
 
         public static bool Delete<TEntity>(this IRepositoryProvider<TEntity> provider, string tenantId, IDataTransaction transaction, TEntity entity)
-<<<<<<< HEAD
-            where TEntity : class, IDataEntity
-            => provider.RequireTransactional<TEntity>(tenantId).Delete(transaction, entity);
-=======
             where TEntity : class
             => provider.GetRepository(tenantId).Delete(transaction, entity);
->>>>>>> 14f310d9
 
 
         public static Task<bool> DeleteAsync(this IRepositoryProvider provider, string tenantId, object entity, CancellationToken cancellationToken = default)
             => provider.GetRepository(tenantId).DeleteAsync(entity, cancellationToken);
 
-<<<<<<< HEAD
-        public static Task<bool> DeleteAsync(this IRepositoryProvider provider, string tenantId, IDataTransaction transaction, IDataEntity entity, CancellationToken cancellationToken = default)
-            => provider.RequireTransactional(tenantId).DeleteAsync(transaction, entity, cancellationToken);
-=======
         public static Task<bool> DeleteAsync(this IRepositoryProvider provider, string tenantId, IDataTransaction transaction, object entity, CancellationToken cancellationToken = default)
             => provider.GetRepository(tenantId).DeleteAsync(transaction, entity, cancellationToken);
->>>>>>> 14f310d9
 
         public static bool Delete(this IRepositoryProvider provider, string tenantId, object entity)
             => provider.GetRepository(tenantId).Delete(entity);
 
-<<<<<<< HEAD
-        public static bool Delete(this IRepositoryProvider provider, string tenantId, IDataTransaction transaction, IDataEntity entity)
-            => provider.RequireTransactional(tenantId).Delete(transaction, entity);
-=======
         public static bool Delete(this IRepositoryProvider provider, string tenantId, IDataTransaction transaction, object entity)
             => provider.GetRepository(tenantId).Delete(transaction, entity);
->>>>>>> 14f310d9
 
         public static Task<bool> DeleteByIdAsync(this IRepositoryProvider provider, string tenantId, string id, CancellationToken cancellationToken = default)
             => provider.GetRepository(tenantId).DeleteByIdAsync(id, cancellationToken);
