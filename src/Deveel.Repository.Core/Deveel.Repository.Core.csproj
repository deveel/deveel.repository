﻿<Project Sdk="Microsoft.NET.Sdk">

<<<<<<< HEAD
	<PropertyGroup>
		<TargetFramework>net6.0</TargetFramework>
		<ImplicitUsings>enable</ImplicitUsings>
		<Nullable>enable</Nullable>
		<RootNamespace>Deveel</RootNamespace>
		<VersionPrefix>1.0.5</VersionPrefix>
		<GeneratePackageOnBuild>false</GeneratePackageOnBuild>
		<Authors>Antonello Provenzano</Authors>
		<Company>Deveel AS</Company>
		<Copyright>(C) 2022-2023 Deveel AS</Copyright>
		<PackageProjectUrl>https://github.com/deveel/deveel.data.repository</PackageProjectUrl>
		<RepositoryUrl>https://github.com/deveel/deveel.data.repository</RepositoryUrl>
		<RepositoryType>git</RepositoryType>
		<PackageTags>data core framework repository</PackageTags>
		<Description>Abstractions for the definition of repositories of entities</Description>
		<PackageLicenseFile>EULA.md</PackageLicenseFile>
		<PackageIcon>deveel-logo.png</PackageIcon>
		<PackageRequireLicenseAcceptance>true</PackageRequireLicenseAcceptance>
		<GenerateDocumentationFile>True</GenerateDocumentationFile>
		<DocumentationFile>./Deveel.Repository.Core.xml</DocumentationFile>
	</PropertyGroup>
=======
  <PropertyGroup>
    <PackageTags>data core framework repository</PackageTags>
    <Description>Abstractions for the definition of repositories of entities</Description>
    <DocumentationFile>./Deveel.Repository.Core.xml</DocumentationFile>
  </PropertyGroup>
>>>>>>> ba19e5f2

	<ItemGroup>
		<Compile Remove="Data\StateInfo.cs" />
	</ItemGroup>

<<<<<<< HEAD
	<ItemGroup>
		<PackageReference Include="Microsoft.Extensions.DependencyInjection.Abstractions" Version="7.0.0" />
		<PackageReference Include="Microsoft.Extensions.Logging.Abstractions" Version="7.0.0" />
		<PackageReference Include="Microsoft.Extensions.Options" Version="6.0.0" />
	</ItemGroup>

  <ItemGroup>
    <None Include="..\..\deveel-logo.png">
      <Pack>True</Pack>
      <PackagePath></PackagePath>
    </None>
    <None Include="..\..\EULA.md">
      <Pack>True</Pack>
      <PackagePath></PackagePath>
    </None>
  </ItemGroup>

  <ItemGroup>
    <ProjectReference Include="..\Deveel.Repository.EntityModel\Deveel.Repository.EntityModel.csproj" />
=======
  <ItemGroup>
    <PackageReference Include="CommunityToolkit.Diagnostics" Version="8.2.1" />
    <PackageReference Include="Microsoft.Extensions.DependencyInjection.Abstractions" Version="7.0.0" />
    <PackageReference Include="Microsoft.Extensions.Logging.Abstractions" Version="7.0.0" />
    <PackageReference Include="Microsoft.Extensions.Options" Version="6.0.0" />
>>>>>>> ba19e5f2
  </ItemGroup>
</Project><|MERGE_RESOLUTION|>--- conflicted
+++ resolved
@@ -1,65 +1,19 @@
 ﻿<Project Sdk="Microsoft.NET.Sdk">
 
-<<<<<<< HEAD
-	<PropertyGroup>
-		<TargetFramework>net6.0</TargetFramework>
-		<ImplicitUsings>enable</ImplicitUsings>
-		<Nullable>enable</Nullable>
-		<RootNamespace>Deveel</RootNamespace>
-		<VersionPrefix>1.0.5</VersionPrefix>
-		<GeneratePackageOnBuild>false</GeneratePackageOnBuild>
-		<Authors>Antonello Provenzano</Authors>
-		<Company>Deveel AS</Company>
-		<Copyright>(C) 2022-2023 Deveel AS</Copyright>
-		<PackageProjectUrl>https://github.com/deveel/deveel.data.repository</PackageProjectUrl>
-		<RepositoryUrl>https://github.com/deveel/deveel.data.repository</RepositoryUrl>
-		<RepositoryType>git</RepositoryType>
-		<PackageTags>data core framework repository</PackageTags>
-		<Description>Abstractions for the definition of repositories of entities</Description>
-		<PackageLicenseFile>EULA.md</PackageLicenseFile>
-		<PackageIcon>deveel-logo.png</PackageIcon>
-		<PackageRequireLicenseAcceptance>true</PackageRequireLicenseAcceptance>
-		<GenerateDocumentationFile>True</GenerateDocumentationFile>
-		<DocumentationFile>./Deveel.Repository.Core.xml</DocumentationFile>
-	</PropertyGroup>
-=======
   <PropertyGroup>
     <PackageTags>data core framework repository</PackageTags>
     <Description>Abstractions for the definition of repositories of entities</Description>
     <DocumentationFile>./Deveel.Repository.Core.xml</DocumentationFile>
   </PropertyGroup>
->>>>>>> ba19e5f2
 
 	<ItemGroup>
 		<Compile Remove="Data\StateInfo.cs" />
 	</ItemGroup>
 
-<<<<<<< HEAD
-	<ItemGroup>
-		<PackageReference Include="Microsoft.Extensions.DependencyInjection.Abstractions" Version="7.0.0" />
-		<PackageReference Include="Microsoft.Extensions.Logging.Abstractions" Version="7.0.0" />
-		<PackageReference Include="Microsoft.Extensions.Options" Version="6.0.0" />
-	</ItemGroup>
-
-  <ItemGroup>
-    <None Include="..\..\deveel-logo.png">
-      <Pack>True</Pack>
-      <PackagePath></PackagePath>
-    </None>
-    <None Include="..\..\EULA.md">
-      <Pack>True</Pack>
-      <PackagePath></PackagePath>
-    </None>
-  </ItemGroup>
-
-  <ItemGroup>
-    <ProjectReference Include="..\Deveel.Repository.EntityModel\Deveel.Repository.EntityModel.csproj" />
-=======
   <ItemGroup>
     <PackageReference Include="CommunityToolkit.Diagnostics" Version="8.2.1" />
     <PackageReference Include="Microsoft.Extensions.DependencyInjection.Abstractions" Version="7.0.0" />
     <PackageReference Include="Microsoft.Extensions.Logging.Abstractions" Version="7.0.0" />
     <PackageReference Include="Microsoft.Extensions.Options" Version="6.0.0" />
->>>>>>> ba19e5f2
   </ItemGroup>
 </Project>