<?xml version="1.0"?>
<doc>
    <assembly>
        <name>Deveel.Repository.Core</name>
    </assembly>
    <members>
        <member name="T:Deveel.Data.CombinedQueryFilter">
            <summary>
            An object that combines multiple <see cref="T:Deveel.Data.IQueryFilter"/> objects
            into a single one.
            </summary>
        </member>
        <member name="M:Deveel.Data.CombinedQueryFilter.#ctor(System.Collections.Generic.ICollection{Deveel.Data.IQueryFilter})">
            <summary>
            Constructs the filter by combining the given list of filters.
            </summary>
            <param name="filters">
            The list of filters to combine.
            </param>
            <exception cref="T:System.ArgumentNullException">
            If the given list of filters is <c>null</c>.
            </exception>
            <exception cref="T:System.ArgumentException">
            Thrown if the given list of filters is empty.
            </exception>
        </member>
        <member name="P:Deveel.Data.CombinedQueryFilter.Filters">
            <summary>
            Gets the list of filters that are combined into this object.
            </summary>
        </member>
        <member name="M:Deveel.Data.CombinedQueryFilter.Combine(Deveel.Data.IQueryFilter)">
            <summary>
            Creates a new combination between the filters
            of this object and the given one.
            </summary>
            <param name="filter">
            The filter to combine with this object.
            </param>
            <returns>
            Returns a new <see cref="T:Deveel.Data.CombinedQueryFilter"/> that combines
            the filters of this object and the given one.
            </returns>
            <exception cref="T:System.ArgumentNullException">
            Thrown if the given filter is <c>null</c>.
            </exception>
        </member>
        <member name="M:Deveel.Data.CombinedQueryFilter.AsLambda``1">
            <inheritdoc/>
        </member>
        <member name="T:Deveel.Data.DefaultRepositoryController">
            <summary>
            A default implementation of the <see cref="T:Deveel.Data.IRepositoryController"/> interface
            </summary>
        </member>
        <member name="M:Deveel.Data.DefaultRepositoryController.#ctor(Microsoft.Extensions.Options.IOptions{Deveel.Data.RepositoryControllerOptions},System.IServiceProvider,Microsoft.Extensions.Logging.ILogger{Deveel.Data.DefaultRepositoryController})">
            <summary>
            Constructs a <see cref="T:Deveel.Data.DefaultRepositoryController"/> instance
            </summary>
            <param name="options">
            The options to configure the controller
            </param>
            <param name="serviceProvider">
            The service provider used to resolve the repositories
            </param>
            <param name="logger">
            A logger used to trace the operations
            </param>
        </member>
        <member name="M:Deveel.Data.DefaultRepositoryController.#ctor(Microsoft.Extensions.Options.IOptions{Deveel.Data.RepositoryControllerOptions},System.IServiceProvider,Microsoft.Extensions.Logging.ILogger)">
            <summary>
            Constructs a <see cref="T:Deveel.Data.DefaultRepositoryController"/> instance
            </summary>
            <param name="options">
            The options to configure the controller
            </param>
            <param name="serviceProvider">
            The service provider used to resolve the repositories
            </param>
            <param name="logger">
            A logger used to trace the operations
            </param>
        </member>
        <member name="M:Deveel.Data.DefaultRepositoryController.CreateRepositoryAsync``1(System.Threading.CancellationToken)">
            <inheritdoc/>
        </member>
        <member name="M:Deveel.Data.DefaultRepositoryController.CreateTenantRepositoryAsync``1(System.String,System.Threading.CancellationToken)">
            <inheritdoc/>
        </member>
        <member name="M:Deveel.Data.DefaultRepositoryController.DropRepositoryAsync``1(System.Threading.CancellationToken)">
            <inheritdoc/>
        </member>
        <member name="M:Deveel.Data.DefaultRepositoryController.DropTenantRepositoryAsync``1(System.String,System.Threading.CancellationToken)">
            <inheritdoc/>
        </member>
        <member name="T:Deveel.Data.EntityStateInfo`1">
            <summary>
            A structure that holds information about the state of an entity
            </summary>
            <typeparam name="TStatus">
            The status of the entity, which can be an enumeration or a string
            </typeparam>
        </member>
        <member name="M:Deveel.Data.EntityStateInfo`1.#ctor(`0,System.String,System.Nullable{System.DateTimeOffset},System.Collections.Generic.IDictionary{System.String,System.Object})">
            <summary>
            Constructs a new instance of the <see cref="T:Deveel.Data.EntityStateInfo`1"/> structure
            with the given information.
            </summary>
            <param name="status">
            The status of the entity, which can be an enumeration or a string
            </param>
            <param name="actorId">
            The identifier of the actor that caused the change of the state
            </param>
            <param name="timeStamp">
            The time stamp of the change of the state
            </param>
            <param name="data">
            A set of data associated with the state
            </param>
        </member>
        <member name="P:Deveel.Data.EntityStateInfo`1.ActorId">
            <summary>
            Gets the identifier of the actor that caused the change of the state
            </summary>
        </member>
        <member name="P:Deveel.Data.EntityStateInfo`1.Data">
            <summary>
            Gets a set of data associated with the state
            </summary>
        </member>
        <member name="P:Deveel.Data.EntityStateInfo`1.TimeStamp">
            <summary>
            Gets the time stamp of the change of the state
            </summary>
        </member>
        <member name="P:Deveel.Data.EntityStateInfo`1.Status">
            <summary>
            Gets the status of the entity, which can be an enumeration or a string
            </summary>
        </member>
        <member name="T:Deveel.Data.EnumerableExtensions">
            <summary>
            Extensions for the <see cref="T:System.Collections.Generic.IEnumerable`1"/> to provide
            the capability to wrap the collection into a <see cref="T:Deveel.Data.IRepository`1"/>.
            </summary>
        </member>
        <member name="M:Deveel.Data.EnumerableExtensions.AsRepository``1(System.Collections.Generic.IEnumerable{``0})">
            <summary>
            Makes the given collection of entities a <see cref="T:Deveel.Data.IRepository`1"/>.
            </summary>
            <typeparam name="TEntity">
            The type of the entities in the collection.
            </typeparam>
            <param name="entities">
            The collection of entities to wrap.
            </param>
            <returns>
            Returns an instance of <see cref="T:Deveel.Data.IRepository`1"/> that wraps
            the given collection.
            </returns>
        </member>
        <member name="T:Deveel.Data.ExpressionFieldRef`1">
            <summary>
            References a field of an entity through a selection expression
            </summary>
            <typeparam name="TEntity">The type of the entity defining the field to be selected</typeparam>
        </member>
        <member name="M:Deveel.Data.ExpressionFieldRef`1.#ctor(System.Linq.Expressions.Expression{System.Func{`0,System.Object}})">
            <summary>
            Constucts the reference with the expression to select
            the field from the entity
            </summary>
            <param name="expr">The expression that is used to select the field</param>
            <exception cref="T:System.ArgumentNullException">
            Thrown if the expression is empty
            </exception>
        </member>
        <member name="P:Deveel.Data.ExpressionFieldRef`1.Expression">
            <summary>
            Gets the expression used to select a field from the
            underlying entity
            </summary>
        </member>
        <member name="T:Deveel.Data.ExpressionQueryFilter`1">
            <summary>
            An implementation of a query filter that uses a lambda expression
            </summary>
            <typeparam name="TEntity">The type of entity to construct
            the field</typeparam>
        </member>
        <member name="M:Deveel.Data.ExpressionQueryFilter`1.#ctor(System.Linq.Expressions.Expression{System.Func{`0,System.Boolean}})">
            <summary>
            Constructs the filter with the given expression
            </summary>
            <param name="expr">
            The expression that is used to filter the entities
            </param>
            <exception cref="T:System.ArgumentNullException">
            Thrown if the expression is <c>null</c>.
            </exception>
        </member>
        <member name="P:Deveel.Data.ExpressionQueryFilter`1.Expression">
            <summary>
            Gets the lambda filter expression
            </summary>
        </member>
        <member name="M:Deveel.Data.ExpressionQueryFilter`1.Deveel#Data#IExpressionQueryFilter#AsLambda``1">
            <inheritdoc/>
        </member>
        <member name="T:Deveel.Data.ExpressionResultSort`1">
            <summary>
            Describes a sorting rule that uses an expression to 
            </summary>
            <typeparam name="TEntity">
            The type of entity that is the target of the sorting and that
            defines the field to select.
            </typeparam>
        </member>
        <member name="M:Deveel.Data.ExpressionResultSort`1.#ctor(System.Linq.Expressions.Expression{System.Func{`0,System.Object}},System.Boolean)">
            <summary>
            Constructs the sorting rule using the given expression
            to select the field to sort.
            </summary>
            <param name="fieldSelector">
            The expression that selects the field to sort.
            </param>
            <param name="ascending">
            Whether the sorting is ascending or descending.
            </param>
        </member>
        <member name="P:Deveel.Data.ExpressionResultSort`1.FieldSelector">
            <summary>
            Gets the expression that selects the field to sort.
            </summary>
        </member>
        <member name="P:Deveel.Data.ExpressionResultSort`1.Ascending">
            <summary>
            Gets a flag indicating whether the result should
            be sorted ascending or descending.
            </summary>
        </member>
        <member name="T:Deveel.Data.FieldResultSort">
            <summary>
            Describes a sorting rule using a string filter reference
            </summary>
        </member>
        <member name="M:Deveel.Data.FieldResultSort.#ctor(System.String,System.Boolean)">
            <summary>
            Constructs the sorting rule using the given field name
            </summary>
            <param name="fieldName">
            The name of the field to sort the results
            </param>
            <param name="ascending">
            Whether the results should be sorted ascending
            </param>
            <exception cref="T:System.ArgumentException">
            Thrown if the given <paramref name="fieldName"/> is <c>null</c> or empty.
            </exception>
        </member>
        <member name="P:Deveel.Data.FieldResultSort.FieldName">
            <summary>
            Gets the name of the field used to sort the results
            </summary>
        </member>
        <member name="P:Deveel.Data.FieldResultSort.Ascending">
            <summary>
            Gets a flag indicating whether the results should be
            sorted ascending
            </summary>
        </member>
        <member name="T:Deveel.Data.IControllableRepository">
            <summary>
            A repository whose lifecycle can be controlled by the user
            </summary>
        </member>
        <member name="M:Deveel.Data.IControllableRepository.ExistsAsync(System.Threading.CancellationToken)">
            <summary>
            Checks if the repository exists in the underlying storage
            </summary>
            <param name="cancellationToken">
            A cancellation token used to cancel the operation
            </param>
            <returns>
            Returns <c>true</c> if the repository exists, or <c>false</c>
            </returns>
        </member>
        <member name="M:Deveel.Data.IControllableRepository.CreateAsync(System.Threading.CancellationToken)">
            <summary>
            Creates the repository in the underlying storage
            </summary>
            <param name="cancellationToken">
            A cancellation token used to cancel the operation
            </param>
            <returns>
            Returns a <see cref="T:System.Threading.Tasks.Task"/> that completes when the repository
            is created in the underlying storage
            </returns>
        </member>
        <member name="M:Deveel.Data.IControllableRepository.DropAsync(System.Threading.CancellationToken)">
            <summary>
            Drops the repository from the underlying storage
            </summary>
            <param name="cancellationToken">
            A cancellation token used to cancel the operation
            </param>
            <returns>
            Returns a <see cref="T:System.Threading.Tasks.Task"/> that completes when the repository
            is dropped from the underlying storage
            </returns>
        </member>
        <member name="T:Deveel.Data.IDataTransaction">
            <summary>
            Represents a transaction provided by the underlying
            storage of the repository, to isolate operations
            of access to the data
            </summary>
        </member>
        <member name="M:Deveel.Data.IDataTransaction.BeginAsync(System.Threading.CancellationToken)">
            <summary>
            Begins a new transaction on the underlying storage
            that isolates the access to the data
            </summary>
            <param name="cancellationToken"></param>
            <returns></returns>
        </member>
        <member name="M:Deveel.Data.IDataTransaction.CommitAsync(System.Threading.CancellationToken)">
            <summary>
            Commits all the changes made to the underlying storage
            during the lifetime of this transaction
            </summary>
            <param name="cancellationToken">
            A token that can be used to cancel the operation
            </param>
            <returns>
            Returns a <see cref="T:System.Threading.Tasks.Task"/> that can be awaited
            </returns>
        </member>
        <member name="M:Deveel.Data.IDataTransaction.RollbackAsync(System.Threading.CancellationToken)">
            <summary>
            Rolls back any changes made to the underlying storage
            during the lifetime of this transaction
            </summary>
            <param name="cancellationToken"></param>
            <returns>
            Returns a <see cref="T:System.Threading.Tasks.Task"/> that can be awaited
            </returns>
        </member>
        <member name="T:Deveel.Data.IDataTransactionFactory">
            <summary>
            A factory that provides instances of transactions
            used to isolate the access to data layers of an underlying storage
            </summary>
            <seealso cref="T:Deveel.Data.ITransactionalRepository`1"/>
        </member>
        <member name="M:Deveel.Data.IDataTransactionFactory.CreateTransactionAsync(System.Threading.CancellationToken)">
            <summary>
            Creates a new stransaction and starts it
            </summary>
            <param name="cancellationToken"></param>
            <returns>
            Returns a new instance of <see cref="T:Deveel.Data.IDataTransaction"/> that
            can be used in a repository to isolate
            the access to the data of an underlying storage
            </returns>
        </member>
        <member name="T:Deveel.Data.IExpressionQueryFilter">
            <summary>
            A type of query filter that is convertible
            to a LINQ lambda expression for filtering.
            </summary>
        </member>
        <member name="M:Deveel.Data.IExpressionQueryFilter.AsLambda``1">
            <summary>
            Converts the filter to a LINQ expression that can be
            used to filter a <see cref="T:System.Linq.IQueryable`1"/> storage
            </summary>
            <typeparam name="TEntity">
            The type of the entity to be filtered
            </typeparam>
            <returns>
            Returns an instance of <see cref="T:System.Linq.Expressions.LambdaExpression"/> that
            can be used to filter a <see cref="T:System.Linq.IQueryable`1"/>.
            </returns>
        </member>
        <member name="T:Deveel.Data.IFieldRef">
            <summary>
            A marker interface that is implemented by objects referencing 
            a field of an entity
            </summary>
        </member>
        <member name="T:Deveel.Data.IFilterableRepository`1">
            <summary>
            Represents a repository that can be filtered to retrieve a subset of
            the entities it contains.
            </summary>
            <typeparam name="TEntity">
            The strongly typed entity that is stored in the repository
            </typeparam>
        </member>
        <member name="M:Deveel.Data.IFilterableRepository`1.ExistsAsync(Deveel.Data.IQueryFilter,System.Threading.CancellationToken)">
            <summary>
            Determines if at least one item in the repository exists for the
            given filtering conditions
            </summary>
            <param name="filter">The filter used to identify the items</param>
            <param name="cancellationToken"></param>
            <returns>
            Returns <c>true</c> if at least one item in the inventory matches the given
            filter, otherwise returns <c>false</c>
            </returns>
            <exception cref="T:System.NotSupportedException">
            Thrown if the repository does not support filtering
            </exception>
            <exception cref="T:System.ArgumentException">
            Throw if the <paramref name="filter"/> is not supported by the repository
            </exception>
        </member>
        <member name="M:Deveel.Data.IFilterableRepository`1.CountAsync(Deveel.Data.IQueryFilter,System.Threading.CancellationToken)">
            <summary>
            Counts the number of items in the repository matching the given 
            filtering conditions
            </summary>
            <param name="filter">The filter used to identify the items</param>
            <param name="cancellationToken"></param>
            <remarks>
            Passing a <c>null</c> filter or passing <see cref="F:Deveel.Data.QueryFilter.Empty"/> as
            argument is equivalent to ask the repository not to use any filter, returning the 
            total count of all items int the inventory.
            </remarks>
            <returns>
            Returns the total count of items matching the given filtering conditions
            </returns>
            <exception cref="T:System.NotSupportedException">
            Thrown if the repository does not support filtering
            </exception>
            <exception cref="T:System.ArgumentException">
            Throw if the <paramref name="filter"/> is not supported by the repository
            </exception>
        </member>
        <member name="M:Deveel.Data.IFilterableRepository`1.FindAsync(Deveel.Data.IQueryFilter,System.Threading.CancellationToken)">
            <summary>
            Finds the first item in the repository that matches the given filtering condition
            </summary>
            <param name="filter">The filter used to identify the item</param>
            <param name="cancellationToken">
            A token used to cancel the operation
            </param>
            <returns>
            Returns the first item in the repository that matches the given filtering condition,
            or <c>null</c> if none of the items matches the condition.
            </returns>
            <exception cref="T:System.NotSupportedException">
            Thrown if the repository does not support filtering
            </exception>
            <exception cref="T:System.ArgumentException">
            Throw if the <paramref name="filter"/> is not supported by the repository
            </exception>
        </member>
        <member name="M:Deveel.Data.IFilterableRepository`1.FindAllAsync(Deveel.Data.IQueryFilter,System.Threading.CancellationToken)">
            <summary>
            Finds all the items in the repository that match the given filtering condition
            </summary>
            <param name="filter">
            The filter used to identify the items to be returned
            </param>
            <param name="cancellationToken">
            A token used to cancel the operation
            </param>
            <returns>
            Returns a list of items in the repository that match the given filtering condition,
            or an empty list if none of the items matches the condition.
            </returns>
        </member>
        <member name="T:Deveel.Data.IHaveTimeStamp">
            <summary>
            A contract for an object that has timestamps on the
            creation and update.
            </summary>
        </member>
        <member name="P:Deveel.Data.IHaveTimeStamp.CreatedAtUtc">
            <summary>
            Gets or sets the timestamp of the creation of the object.
            </summary>
        </member>
        <member name="P:Deveel.Data.IHaveTimeStamp.UpdatedAtUtc">
            <summary>
            Gets or sets the timestamp of the last update of the object.
            </summary>
        </member>
        <member name="T:Deveel.Data.IMultiTenantRepository`1">
            <summary>
            Represents a repository that is capable of segregating the
            data by the tenant that owns it.
            </summary>
        </member>
        <member name="P:Deveel.Data.IMultiTenantRepository`1.TenantId">
            <summary>
            Gets the identifier of the tenant that owns the data
            </summary>
        </member>
        <member name="T:Deveel.Data.IPageableRepository`1">
            <summary>
            Represents a repository that is capable of returning a page of items
            of the given type contained in the underlying storage.
            </summary>
            <typeparam name="TEntity">
            The strongly typed entity that is stored in the repository
            </typeparam>
        </member>
        <member name="M:Deveel.Data.IPageableRepository`1.GetPageAsync(Deveel.Data.RepositoryPageRequest{`0},System.Threading.CancellationToken)">
            <summary>
            Gets a page of items from the repository
            </summary>
            <param name="request">The request to obtain a given page from the repository. This
            object provides the number of the page, the size of the items to return, filters and
            sorting order.</param>
            <param name="cancellationToken"></param>
            <returns>
            Returns an instance of <see cref="T:Deveel.Data.RepositoryPage`1"/> that provides the
            page items and a count of total items.
            </returns>
            <exception cref="T:Deveel.Data.RepositoryException">
            Thrown if an error occurred while retrieving the page
            </exception>
            <exception cref="T:System.NotSupportedException">
            Thrown if the filters or the sorting capabilities are not provided by the
            implementation of the repository
            </exception>
            <seealso cref="T:Deveel.Data.RepositoryPage`1"/>
        </member>
        <member name="T:Deveel.Data.IQueryableRepository`1">
            <summary>
            Represents a repository that is capable of being queried
            </summary>
            <typeparam name="TEntity">
            The strongly typed entity that is stored in the repository
            </typeparam>
        </member>
        <member name="M:Deveel.Data.IQueryableRepository`1.AsQueryable">
            <summary>
            Gets a queryable object that can be used to query the repository
            </summary>
            <returns>
            Returns an instance of <see cref="T:System.Linq.IQueryable`1"/> that can be used
            to query the repository.
            </returns>
        </member>
        <member name="T:Deveel.Data.IQueryFilter">
            <summary>
            A marker interface that is implemented by objects
            representing filters of a query to a repository
            </summary>
        </member>
        <member name="T:Deveel.Data.IRepositoryController">
            <summary>
            A service used to control the lifecycle of the repositories
            </summary>
        </member>
        <member name="M:Deveel.Data.IRepositoryController.CreateRepositoryAsync``1(System.Threading.CancellationToken)">
            <summary>
            Creates a repository for the given entity type
            </summary>
            <typeparam name="TEntity">
            The type of the entity managed by the repository
            </typeparam>
            <param name="cancellationToken">
            A token used to cancel the operation
            </param>
            <returns>
            Returns a <see cref="T:System.Threading.Tasks.Task"/> that can be used to await the operation
            </returns>
        </member>
        <member name="M:Deveel.Data.IRepositoryController.CreateTenantRepositoryAsync``1(System.String,System.Threading.CancellationToken)">
            <summary>
            Creates a repository for the given entity type and tenant
            </summary>
            <typeparam name="TEntity">
            The type of the entity managed by the repository
            </typeparam>
            <param name="tenantId">
            The identifier of the tenant for which the repository is created
            </param>
            <param name="cancellationToken">
            A token used to cancel the operation
            </param>
            <returns>
            Returns a <see cref="T:System.Threading.Tasks.Task"/> that can be used to await the operation
            </returns>
        </member>
        <member name="M:Deveel.Data.IRepositoryController.DropRepositoryAsync``1(System.Threading.CancellationToken)">
            <summary>
            Drops the repository for the given entity type
            </summary>
            <typeparam name="TEntity">
            The type of the entity managed by the repository
            </typeparam>
            <param name="cancellationToken">
            A token used to cancel the operation
            </param>
            <returns>
            Returns a <see cref="T:System.Threading.Tasks.Task"/> that can be used to await the operation
            </returns>
        </member>
        <member name="M:Deveel.Data.IRepositoryController.DropTenantRepositoryAsync``1(System.String,System.Threading.CancellationToken)">
            <summary>
            Drops the repository for the given entity type and tenant
            </summary>
            <typeparam name="TEntity">
            The type of the entity managed by the repository
            </typeparam>
            <param name="tenantId">
            The identifier of the tenant for which the repository is dropped
            </param>
            <param name="cancellationToken">
            A token used to cancel the operation
            </param>
            <returns>
            Returns a <see cref="T:System.Threading.Tasks.Task"/> that can be used to await the operation
            </returns>
        </member>
        <member name="T:Deveel.Data.IRepositoryProvider`1">
            <summary>
            Represents an provider of strongly-typed repositories that
            are isolating the entities of a given tenant
            </summary>
            <typeparam name="TEntity">The type of entity handled by the
            repository instances</typeparam>
        </member>
        <member name="M:Deveel.Data.IRepositoryProvider`1.GetRepositoryAsync(System.String,System.Threading.CancellationToken)">
            <summary>
            Gets a repository instance that is isolating the entities
            for a tenant.
            </summary>
            <param name="tenantId">
            The identifier of the tenant for which the repository is provided.
            </param>
            <param name="cancellationToken">
            A cancellation token that can be used to cancel the operation.
            </param>
            <returns>
            Returns an instance of <see cref="T:Deveel.Data.IRepository`1"/> that
            is isolating the entities for the given tenant.
            </returns>
        </member>
        <member name="T:Deveel.Data.IRepository`1">
            <summary>
            The contract defining a repository of entities, accessible
            for read and write operations
            </summary>
            <typeparam name="TEntity">The type of entity handled by the repository</typeparam>
        </member>
        <member name="M:Deveel.Data.IRepository`1.GetEntityId(`0)">
            <summary>
            Gets the unique identifier of the entity given
            </summary>
            <param name="entity">
            The instance of the entity to get the identifier of
            </param>
            <returns>
            Returns a string that is the unique identifier of the entity
            within the repository, or <c>null</c> if the entity is not
            identified.
            </returns>
        </member>
        <member name="M:Deveel.Data.IRepository`1.AddAsync(`0,System.Threading.CancellationToken)">
            <summary>
            Adds a new entity into the repository
            </summary>
            <param name="entity">The entity to be added</param>
            <param name="cancellationToken"></param>
            <returns>
            Returns the unique identifier of the entity added.
            </returns>
            <exception cref="T:Deveel.Data.RepositoryException">
            Thrown if it an error occurred while adding the entity
            </exception>
            <exception cref="T:System.ArgumentNullException">
            Thrown if the provided <paramref name="entity"/> is <c>null</c>
            </exception>
        </member>
        <member name="M:Deveel.Data.IRepository`1.AddRangeAsync(System.Collections.Generic.IEnumerable{`0},System.Threading.CancellationToken)">
            <summary>
            Adds a list of entities in the repository in one single operation
            </summary>
            <param name="entities">The enumeration of the entities to be added</param>
            <param name="cancellationToken"></param>
            <remarks>
            <para>
            The operation is intended to be <c>all-or-nothing</c> fashion, where it
            will succeed only if all the items in the list will be created. Anyway, the
            underlying storage system might have persisted some of the items before a
            failure: to prevent the scenario of a partial creation of the set, the
            callers should consider the 
            <see cref="M:Deveel.Data.ITransactionalRepository`1.AddRangeAsync(Deveel.Data.IDataTransaction,System.Collections.Generic.IEnumerable{`0},System.Threading.CancellationToken)"/>
            overload, where transactions are available.
            </para>
            </remarks>
            <returns>
            Returns an ordered list of the unique identifiers of the entiies created
            </returns>
            <exception cref="T:Deveel.Data.RepositoryException">
            Thrown if it an error occurred while adding one or more entities
            </exception>
            <exception cref="T:System.ArgumentNullException">
            Thrown if the provided list of <paramref name="entities"/> is <c>null</c>
            </exception>
        </member>
        <member name="M:Deveel.Data.IRepository`1.UpdateAsync(`0,System.Threading.CancellationToken)">
            <summary>
            Updates an existing entity in the repository
            </summary>
            <param name="entity">The entity instance to be updated</param>
            <param name="cancellationToken"></param>
            <returns>
            Returns <c>true</c> if the entity was found and updated in 
            the repository, otherwise <c>false</c>
            </returns>
            <exception cref="T:System.ArgumentNullException">
            Thrown if the provided <paramref name="entity"/> is <c>null</c>
            </exception>
            <exception cref="T:Deveel.Data.RepositoryException">
            Thrown if it an error occurred while updating the entity
            </exception>
        </member>
        <member name="M:Deveel.Data.IRepository`1.RemoveAsync(`0,System.Threading.CancellationToken)">
            <summary>
            Removes an entity from the repository
            </summary>
            <param name="entity">The entity to be deleted</param>
            <param name="cancellationToken"></param>
            <returns>
            Returns <c>true</c> if the entity was successfully removed 
            from the repository, otherwise <c>false</c>. 
            </returns>
            <exception cref="T:System.ArgumentNullException">
            Thrown if the provided <paramref name="entity"/> is <c>null</c>
            </exception>
            <exception cref="T:Deveel.Data.RepositoryException">
            Thrown if it an error occurred while deleting the entity
            </exception>
        </member>
        <member name="M:Deveel.Data.IRepository`1.FindByIdAsync(System.String,System.Threading.CancellationToken)">
            <summary>
            Attempts to find in the repository an entity with the 
            given unique identifier
            </summary>
            <param name="id">The unique identifier of the entity to find</param>
            <param name="cancellationToken"></param>
            <returns>
            Returns the instance of the entity associated to the given <paramref name="id"/>,
            or <c>null</c> if none entity was found.
            </returns>
        </member>
        <member name="T:Deveel.Data.IResultSort">
            <summary>
            Describes a sorting rule for the results of a query
            </summary>
            <remarks>
            Implementations of repositories can use this interface
            to form queries to the underlying data store, or
            rather to sort the results of a query after the execution,
            depending on the nature of the data and the implementation.
            </remarks>
        </member>
        <member name="P:Deveel.Data.IResultSort.Field">
            <summary>
            Gets a reference to the field used to sort
            the results
            </summary>
        </member>
        <member name="P:Deveel.Data.IResultSort.Ascending">
            <summary>
            Gets a flag indicating whether the result
            of the query should be sorted ascending, given
            the value of the field
            </summary>
<<<<<<< HEAD
            <param name="tenantId">
            The identifier of the tenant for which the repositories are created
            </param>
            <param name="cancellationToken">
            A token used to cancel the operation
            </param>
            <returns>
            Returns a <see cref="T:System.Threading.Tasks.Task"/> that can be used to await the operation
            </returns>
        </member>
        <member name="M:Deveel.Data.IRepositoryController.CreateRepositoryAsync``1(System.Threading.CancellationToken)">
            <summary>
            Creates a repository for the given entity type
            </summary>
            <typeparam name="TEntity">
            The type of the entity managed by the repository
            </typeparam>
            <param name="cancellationToken">
            A token used to cancel the operation
            </param>
            <returns>
            Returns a <see cref="T:System.Threading.Tasks.Task"/> that can be used to await the operation
            </returns>
        </member>
        <member name="M:Deveel.Data.IRepositoryController.CreateTenantRepositoryAsync``1(System.String,System.Threading.CancellationToken)">
            <summary>
            Creates a repository for the given entity type and tenant
            </summary>
            <typeparam name="TEntity">
            The type of the entity managed by the repository
            </typeparam>
            <param name="tenantId">
            The identifier of the tenant for which the repository is created
            </param>
            <param name="cancellationToken">
            A token used to cancel the operation
            </param>
            <returns>
            Returns a <see cref="T:System.Threading.Tasks.Task"/> that can be used to await the operation
            </returns>
        </member>
        <member name="M:Deveel.Data.IRepositoryController.DropAllRepositoriesAsync(System.Threading.CancellationToken)">
            <summary>
            Drops all the repositories for the current context
            </summary>
            <param name="cancellationToken">
            A token used to cancel the operation
            </param>
            <returns>
            Returns a <see cref="T:System.Threading.Tasks.Task"/> that can be used to await the operation
            </returns>
        </member>
        <member name="M:Deveel.Data.IRepositoryController.DropTenantRepositoriesAsync(System.String,System.Threading.CancellationToken)">
            <summary>
            Drops all the repositories for the given tenant
            </summary>
            <param name="tenantId">
            The identifier of the tenant for which the repositories are dropped
            </param>
            <param name="cancellationToken">
            A token used to cancel the operation
            </param>
            <returns>
            Returns a <see cref="T:System.Threading.Tasks.Task"/> that can be used to await the operation
            </returns>
        </member>
        <member name="M:Deveel.Data.IRepositoryController.DropRepositoryAsync``1(System.Threading.CancellationToken)">
            <summary>
            Drops the repository for the given entity type
            </summary>
            <typeparam name="TEntity">
            The type of the entity managed by the repository
            </typeparam>
            <param name="cancellationToken">
            A token used to cancel the operation
            </param>
            <returns>
            Returns a <see cref="T:System.Threading.Tasks.Task"/> that can be used to await the operation
            </returns>
        </member>
        <member name="M:Deveel.Data.IRepositoryController.DropTenantRepositoryAsync``1(System.String,System.Threading.CancellationToken)">
            <summary>
            Drops the repository for the given entity type and tenant
            </summary>
            <typeparam name="TEntity">
            The type of the entity managed by the repository
            </typeparam>
            <param name="tenantId">
            The identifier of the tenant for which the repository is dropped
            </param>
            <param name="cancellationToken">
            A token used to cancel the operation
            </param>
            <returns>
            Returns a <see cref="T:System.Threading.Tasks.Task"/> that can be used to await the operation
            </returns>
        </member>
        <member name="T:Deveel.Data.IRepositoryProvider">
            <summary>
            Represents an provider of repositories that
            are isolating the entities of a given tenant
            </summary>
        </member>
        <member name="M:Deveel.Data.IRepositoryProvider.GetRepositoryAsync(System.String)">
            <summary>
            Gets an instance of a repository of entities
            that is isolating the scope for a given tenant
            </summary>
            <param name="tenantId">The identifier of the tenant that
            owns the repository</param>
            <remarks>
            The provider does not validate the format of the <paramref name="tenantId"/>,
            that is used only to identify the tenant.
            </remarks>
            <returns>
            Returns an instance of <see cref="T:Deveel.Data.IRepository"/> that
            isolates the entities for a given tenant.
            </returns>
            <exception cref="T:System.ArgumentException">
            Thrown if the given <paramref name="tenantId"/> is <c>null</c>
            or an empty string.
            </exception>
        </member>
        <member name="T:Deveel.Data.IRepositoryProvider`1">
            <summary>
            Represents an provider of strongly-typed repositories that
            are isolating the entities of a given tenant
            </summary>
            <typeparam name="TEntity">The type of entity handled by the
            repository instances</typeparam>
        </member>
        <member name="M:Deveel.Data.IRepositoryProvider`1.GetRepositoryAsync(System.String)">
            <inheritdoc/>
        </member>
        <member name="T:Deveel.Data.IRepository`1">
            <summary>
            The contract defining a repository of entities, accessible
            for read and write operations
            </summary>
            <typeparam name="TEntity">The type of entity handled by the repository</typeparam>
        </member>
        <member name="M:Deveel.Data.IRepository`1.GetEntityId(`0)">
            <summary>
            Gets the unique identifier of the entity given
            </summary>
            <param name="entity">
            The instance of the entity to get the identifier of
            </param>
            <returns>
            Returns a string that is the unique identifier of the entity
            within the repository, or <c>null</c> if the entity is not
            identified.
            </returns>
        </member>
        <member name="M:Deveel.Data.IRepository`1.AddAsync(`0,System.Threading.CancellationToken)">
            <summary>
            Adds a new entity into the repository
            </summary>
            <param name="entity">The entity to be added</param>
            <param name="cancellationToken"></param>
            <returns>
            Returns the unique identifier of the entity added.
            </returns>
            <exception cref="T:Deveel.Data.RepositoryException">
            Thrown if it an error occurred while adding the entity
            </exception>
            <exception cref="T:System.ArgumentNullException">
            Thrown if the provided <paramref name="entity"/> is <c>null</c>
            </exception>
        </member>
        <member name="M:Deveel.Data.IRepository`1.AddRangeAsync(System.Collections.Generic.IEnumerable{`0},System.Threading.CancellationToken)">
            <summary>
            Adds a list of entities in the repository in one single operation
            </summary>
            <param name="entities">The enumeration of the entities to be added</param>
            <param name="cancellationToken"></param>
            <remarks>
            <para>
            The operation is intended to be <c>all-or-nothing</c> fashion, where it
            will succeed only if all the items in the list will be created. Anyway, the
            underlying storage system might have persisted some of the items before a
            failure: to prevent the scenario of a partial creation of the set, the
            callers should consider the 
            <see cref="!:ITransactionalRepository&lt;TEntity&gt;.AddRangeAsync(IDataTransaction, IEnumerable&lt;TEntity&gt;, CancellationToken)"/>
            overload, where transactions are available.
            </para>
            </remarks>
            <returns>
            Returns an ordered list of the unique identifiers of the entiies created
            </returns>
            <exception cref="T:Deveel.Data.RepositoryException">
            Thrown if it an error occurred while adding one or more entities
            </exception>
            <exception cref="T:System.ArgumentNullException">
            Thrown if the provided list of <paramref name="entities"/> is <c>null</c>
            </exception>
        </member>
        <member name="M:Deveel.Data.IRepository`1.UpdateAsync(`0,System.Threading.CancellationToken)">
            <summary>
            Updates an existing entity in the repository
            </summary>
            <param name="entity">The entity instance to be updated</param>
            <param name="cancellationToken"></param>
            <returns>
            Returns <c>true</c> if the entity was found and updated in 
            the repository, otherwise <c>false</c>
            </returns>
            <exception cref="T:System.ArgumentNullException">
            Thrown if the provided <paramref name="entity"/> is <c>null</c>
            </exception>
            <exception cref="T:Deveel.Data.RepositoryException">
            Thrown if it an error occurred while updating the entity
            </exception>
        </member>
        <member name="M:Deveel.Data.IRepository`1.RemoveAsync(`0,System.Threading.CancellationToken)">
            <summary>
            Removes an entity from the repository
            </summary>
            <param name="entity">The entity to be deleted</param>
            <param name="cancellationToken"></param>
            <returns>
            Returns <c>true</c> if the entity was successfully removed 
            from the repository, otherwise <c>false</c>. 
            </returns>
            <exception cref="T:System.ArgumentNullException">
            Thrown if the provided <paramref name="entity"/> is <c>null</c>
            </exception>
            <exception cref="T:Deveel.Data.RepositoryException">
            Thrown if it an error occurred while deleting the entity
            </exception>
        </member>
        <member name="M:Deveel.Data.IRepository`1.FindByIdAsync(System.String,System.Threading.CancellationToken)">
            <summary>
            Attempts to find in the repository an entity with the 
            given unique identifier
            </summary>
            <param name="id">The unique identifier of the entity to find</param>
            <param name="cancellationToken"></param>
            <returns>
            Returns the instance of the entity associated to the given <paramref name="id"/>,
            or <c>null</c> if none entity was found.
            </returns>
        </member>
        <member name="T:Deveel.Data.IResultSort">
            <summary>
            Describes a sorting rule for the results of a query
            </summary>
            <remarks>
            Implementations of repositories can use this interface
            to form queries to the underlying data store, or
            rather to sort the results of a query after the execution,
            depending on the nature of the data and the implementation.
            </remarks>
        </member>
        <member name="P:Deveel.Data.IResultSort.Field">
            <summary>
            Gets a reference to the field used to sort
            the results
            </summary>
        </member>
        <member name="P:Deveel.Data.IResultSort.Ascending">
            <summary>
            Gets a flag indicating whether the result
            of the query should be sorted ascending, given
            the value of the field
            </summary>
        </member>
        <member name="T:Deveel.Data.IStateRepository`1">
            <summary>
            A repository that provides the capability of persisting the
            states of entities
            </summary>
            <typeparam name="TStatus">
            The status code of the states of an entity
            </typeparam>
        </member>
        <member name="M:Deveel.Data.IStateRepository`1.GetStatesAsync(System.Object,System.Threading.CancellationToken)">
            <summary>
            Gets the listing of the states of the entity
            </summary>
            <param name="entity">
            The entity that holds the states
            </param>
            <param name="cancellationToken">
            A cancellation token that can be used to cancel the operation
            </param>
            <returns>
            Returns a list of <see cref="T:Deveel.Data.EntityStateInfo`1"/> that are the states
            currently held by the <paramref name="entity"/> given.
            </returns>
        </member>
        <member name="M:Deveel.Data.IStateRepository`1.AddStateAsync(System.Object,Deveel.Data.EntityStateInfo{`0},System.Threading.CancellationToken)">
            <summary>
            Adds a new state to the entity
            </summary>
            <param name="entity">The entity that will holds the state</param>
            <param name="stateInfo">The new state to be added</param>
            <param name="cancellationToken">
            A cancellation token that can be used to cancel the operation
            </param>
            <returns>
            Returns a task that returns when the operation is completed
            </returns>
        </member>
        <member name="M:Deveel.Data.IStateRepository`1.RemoveStateAsync(System.Object,Deveel.Data.EntityStateInfo{`0},System.Threading.CancellationToken)">
            <summary>
            Removes a given state from the entity
            </summary>
            <param name="entity">
            The entity that holds the state to be removed
            </param>
            <param name="stateInfo">
            An object that describes the state to be removed
            </param>
            <param name="cancellationToken"></param>
            <remarks>
            While adding new states to an entity is a logical operation,
            to implement a state machine, it might also be useful to
            have functions to remove existing states from an entity: to
            identify state to be removed, implementations of the repository
            might use different evaluation strategies, depending on the
            implementation. The recommended approach to identify a state
            to be removed is to match the status and time-stamp given
            by the <see cref="T:Deveel.Data.EntityStateInfo`1"/> object passed as argument.
            </remarks>
            <returns>
            Returns a task that returns when the operation is completed
            </returns>
=======
>>>>>>> 2deb29f5
        </member>
        <member name="T:Deveel.Data.IStateRepository`2">
            <summary>
            A repository that provides the capability of persisting the
            states of typed entities
            </summary>
            <typeparam name="TEntity">The type of the entity managed by the repository</typeparam>
            <typeparam name="TStatus">The status code of the states of an entity</typeparam>
        </member>
        <member name="M:Deveel.Data.IStateRepository`2.GetStatesAsync(`0,System.Threading.CancellationToken)">
            <summary>
            Gets the listing of the states of the entity
            </summary>
            <param name="entity">The entity that holds the states</param>
            <param name="cancellationToken"></param>
            <returns>
            Returns a list of <see cref="T:Deveel.Data.EntityStateInfo`1"/> that are the states
            currently held by the <paramref name="entity"/> given.
            </returns>
        </member>
        <member name="M:Deveel.Data.IStateRepository`2.AddStateAsync(`0,Deveel.Data.EntityStateInfo{`1},System.Threading.CancellationToken)">
            <summary>
            Adds a new state to the entity
            </summary>
            <param name="entity">The entity that will holds the state</param>
            <param name="stateInfo">The new state to be added</param>
            <param name="cancellationToken"></param>
            <returns></returns>
        </member>
        <member name="M:Deveel.Data.IStateRepository`2.RemoveStateAsync(`0,Deveel.Data.EntityStateInfo{`1},System.Threading.CancellationToken)">
            <summary>
            Removes a state from the entity
            </summary>
            <param name="entity">The entity that holds the state to be removed</param>
            <param name="stateInfo">The state to be removed</param>
            <param name="cancellationToken"></param>
            <returns></returns>
        </member>
        <member name="T:Deveel.Data.ISystemTime">
            <summary>
            A service that provides the current system time.
            </summary>
        </member>
        <member name="P:Deveel.Data.ISystemTime.UtcNow">
            <summary>
            Gets the current system time in UTC.
            </summary>
        </member>
        <member name="P:Deveel.Data.ISystemTime.Now">
            <summary>
            Gets the current local system time.
            </summary>
        </member>
        <member name="T:Deveel.Data.ITransactionalRepository`1">
            <summary>
            A repository that can handle write operations within
            transactional contexts
            </summary>
        </member>
        <member name="M:Deveel.Data.ITransactionalRepository`1.CreateAsync(Deveel.Data.IDataTransaction,System.Collections.Generic.IEnumerable{`0},System.Threading.CancellationToken)">
            <summary>
            Creates a list of entities in the repository in one single operation, within
            the scope of a given transaction
            </summary>
            <param name="entities">The enumeration of the entities to be created</param>
            <param name="transaction">The transaction scope of the operation</param>
            <param name="cancellationToken"></param>
            <returns>
            Returns an ordered list of the unique identifiers of the entiies created
            </returns>
            <exception cref="T:Deveel.Data.RepositoryException">
            Thrown if it an error occurred while creating one or more entities
            </exception>
            <exception cref="T:System.ArgumentNullException">
            Thrown if the provided list of <paramref name="entities"/> is <c>null</c>
            </exception>
        </member>
        <member name="M:Deveel.Data.ITransactionalRepository`1.CreateAsync(Deveel.Data.IDataTransaction,`0,System.Threading.CancellationToken)">
            <summary>
            Creates a new entity in the repository
            </summary>
            <param name="transaction">A transaction that isolates the access
            to the data store used by the repository</param>
            <param name="entity">The entity to create</param>
            <param name="cancellationToken"></param>
            <returns>
            Returns the unique identifier of the entity created.
            </returns>
            <exception cref="T:Deveel.Data.RepositoryException">
            Thrown if it an error occurred while creating the entity
            </exception>
            <exception cref="T:System.ArgumentNullException">
            Thrown if the provided <paramref name="entity"/> is <c>null</c>
            </exception>
            <exception cref="T:System.ArgumentException">
            Thrown if the provided <paramref name="transaction"/> is not compatible
            with the underlying storage of the repository
            </exception>
            <seealso cref="T:Deveel.Data.IDataTransactionFactory"/>
        </member>
        <member name="M:Deveel.Data.ITransactionalRepository`1.UpdateAsync(Deveel.Data.IDataTransaction,`0,System.Threading.CancellationToken)">
            <summary>
            Updates an existing entity in the repository
            </summary>
            <param name="transaction">A transaction that isolates the access
            to the data store used by the repository</param>
            <param name="entity">The entity instance to be updated</param>
            <param name="cancellationToken"></param>
            <returns>
            Returns <c>true</c> if the entity was found and updated in 
            the repository, otherwise <c>false</c>
            </returns>
            <exception cref="T:System.ArgumentNullException">
            Thrown if the provided <paramref name="entity"/> is <c>null</c>
            </exception>
            <exception cref="T:Deveel.Data.RepositoryException">
            Thrown if it an error occurred while updating the entity
            </exception>
            <exception cref="T:System.ArgumentException">
            Thrown if the provided <paramref name="transaction"/> is not compatible
            with the underlying storage of the repository
            </exception>
            <seealso cref="T:Deveel.Data.IDataTransactionFactory"/>
        </member>
        <member name="M:Deveel.Data.ITransactionalRepository`1.DeleteAsync(Deveel.Data.IDataTransaction,`0,System.Threading.CancellationToken)">
            <summary>
            Deletes an entity from the repository
            </summary>
            <param name="transaction">A transaction that isolates the access
            to the data store used by the repository</param>
            <param name="entity">The entity to be deleted</param>
            <param name="cancellationToken"></param>
            <returns>
            Returns <c>true</c> if the entity was successfully removed 
            from the repository, otherwise <c>false</c>. 
            </returns>
            <exception cref="T:System.ArgumentNullException">
            Thrown if the provided <paramref name="entity"/> is <c>null</c>
            </exception>
            <exception cref="T:Deveel.Data.RepositoryException">
            Thrown if it an error occurred while deleting the entity
            </exception>
            <exception cref="T:System.ArgumentException">
            Thrown if the provided <paramref name="transaction"/> is not compatible
            with the underlying storage of the repository
            </exception>
            <seealso cref="T:Deveel.Data.IDataTransactionFactory"/>
        </member>
<<<<<<< HEAD
        <member name="M:Deveel.Data.ITransactionalRepository`1.FindByIdAsync(Deveel.Data.IDataTransaction,System.String,System.Threading.CancellationToken)">
            <summary>
            Attempts to find in the repository an entity with the 
            given unique identifier
            </summary>
            <param name="transaction">A transaction that isolates the access
            to the data store used by the repository</param>
            <param name="id">The unique identifier of the entity to find</param>
            <param name="cancellationToken"></param>
            <returns>
            Returns the instance of the entity associated to the given <paramref name="id"/>,
            or <c>null</c> if none entity was found.
=======
        <member name="T:Deveel.Data.PageableRepositoryExtensions">
            <summary>
            Defines a set of extension methods for the <see cref="T:Deveel.Data.IPageableRepository`1"/>
            that allows to retrieve a page of entities from the repository.
            </summary>
        </member>
        <member name="M:Deveel.Data.PageableRepositoryExtensions.GetPageAsync``1(Deveel.Data.IPageableRepository{``0},System.Int32,System.Int32,System.Threading.CancellationToken)">
            <summary>
            Gets a page of entities from the repository,
            given a page number and a page size
            </summary>
            <typeparam name="TEntity">
            The type of entity handled by the repository.
            </typeparam>
            <param name="repository">
            The instance of the repository from which the entities are retrieved.
            </param>
            <param name="page">
            The number of the page to retrieve from the repository.
            </param>
            <param name="size">
            The size of the page to retrieve from the repository.
            </param>
            <param name="cancellationToken">
            A token used to cancel the operation.
            </param>
            <remarks>
            This method is a shortcut for the invocation of
            <see cref="M:Deveel.Data.IPageableRepository`1.GetPageAsync(Deveel.Data.RepositoryPageRequest{`0},System.Threading.CancellationToken)"/>,
            without filtering and sorting.
            </remarks>
            <returns>
            Returns an instance of <see cref="T:Deveel.Data.RepositoryPage`1"/> that
            is the result of the query.
            </returns>
            <exception cref="T:System.ArgumentOutOfRangeException">
            Thrown when the given page number is less than 1, or
            if the given page size is less than 0.
            </exception>
        </member>
        <member name="M:Deveel.Data.PageableRepositoryExtensions.GetPage``1(Deveel.Data.IPageableRepository{``0},Deveel.Data.RepositoryPageRequest{``0})">
            <summary>
            Gets a page of entities from the repository,
            given the request object that defines the scope
            </summary>
            <typeparam name="TEntity">
            The type of entity handled by the repository.
            </typeparam>
            <param name="repository">
            The instance of the repository from which the entities are retrieved.
            </param>
            <param name="request">
            The request object that defines the scope of the page to retrieve.
            </param>
            <returns>
            Returns an instance of <see cref="T:Deveel.Data.RepositoryPage`1"/> that
            is the result of the query.
            </returns>
        </member>
        <member name="T:Deveel.Data.QueryableRepositoryExtensions">
            <summary>
            Extends the <see cref="T:Deveel.Data.IQueryableRepository`1"/> interface
            to provide methods to query the repository.
            </summary>
        </member>
        <member name="M:Deveel.Data.QueryableRepositoryExtensions.GetPage``1(Deveel.Data.IQueryableRepository{``0},Deveel.Data.RepositoryPageRequest{``0})">
            <summary>
            Gets a page of entities from the repository,
            given a request object that defines the scope
            </summary>
            <typeparam name="TEntity">
            The type of entity handled by the repository.
            </typeparam>
            <param name="repository">
            The instance of the repository from which the entities are retrieved.
            </param>
            <param name="request">
            The request object that defines the scope of the page to retrieve.
            </param>
            <returns>
            Returns an instance of <see cref="T:Deveel.Data.RepositoryPage`1"/> that
            is the result of the query.
>>>>>>> 2deb29f5
            </returns>
        </member>
        <member name="T:Deveel.Data.QueryFilter">
            <summary>
            A utility class that provides a set of static methods to create
            default types of query filters.
            </summary>
        </member>
        <member name="F:Deveel.Data.QueryFilter.Empty">
            <summary>
            Identifies an empty query filter, that implementations
            of the <see cref="T:Deveel.Data.IFilterableRepository`1"/> can use to
            convert to a default query.
            </summary>
        </member>
        <member name="M:Deveel.Data.QueryFilter.IsEmpty(Deveel.Data.IQueryFilter)">
            <summary>
            Determines if the given filter is the empty one.
            </summary>
            <param name="filter">
            The filter to check if it is the empty one.
            </param>
            <remarks>
            The method verifies if the reference of the given filter
            if the same of the <see cref="F:Deveel.Data.QueryFilter.Empty"/> one.
            </remarks>
            <returns>
            Returns <c>true</c> if the given filter is the empty one,
            or <c>false</c> otherwise.
            </returns>
        </member>
        <member name="M:Deveel.Data.QueryFilter.AsLambda``1(Deveel.Data.IQueryFilter)">
            <summary>
            Converts the given filter to a LINQ expression that can be
            used to filter a <see cref="T:System.Linq.IQueryable`1"/> storage
            </summary>
            <typeparam name="TEntity"></typeparam>
            <param name="filter">
            The instance of the filter to convert to a LINQ expression.
            </param>
            <remarks>
            If the given filter is the empty one, the method returns
            a lambda expression that always returns <c>true</c>.
            </remarks>
            <returns>
            Returns an instance of <see cref="T:System.Linq.Expressions.Expression`1"/> that
            is obtained from the conversion of the given filter.
            </returns>
            <exception cref="T:System.ArgumentNullException">
            Thrown if the given filter is <c>null</c>.
            </exception>
            <exception cref="T:System.ArgumentException">
            Thrown when the given filter is not an instance of <see cref="T:Deveel.Data.ExpressionQueryFilter`1"/>.
            </exception>
        </member>
        <member name="M:Deveel.Data.QueryFilter.Where``1(System.Linq.Expressions.Expression{System.Func{``0,System.Boolean}})">
            <summary>
            Constructs a new query filter that is built from the given
            LINQ expression.
            </summary>
            <typeparam name="TEntity">
            The type of the entity that is the target of the filter.
            </typeparam>
            <param name="exp">
            The lambda expression that defines the filter.
            </param>
            <remarks>
            Various implementations of <see cref="T:Deveel.Data.IFilterableRepository`1"/> can support
            LINQ expressions to define the filter to apply to the query, and this
            method provides a factory to create a default implementation of
            this kind of filter.
            </remarks>
            <returns>
            Returns a new instance of <see cref="T:Deveel.Data.ExpressionQueryFilter`1"/>
            wrapping the given expression.
            </returns>
        </member>
        <member name="M:Deveel.Data.QueryFilter.Apply``1(Deveel.Data.IQueryFilter,System.Linq.IQueryable{``0})">
            <summary>
            Applies the filter to the given queryable object, producing
            a result that is the filtered query.
            </summary>
            <typeparam name="TEntity">
            The type of the entity that is the target of the filter.
            </typeparam>
            <param name="filter">
            The filter to apply to the query.
            </param>
            <param name="queryable">
            The queryable object to filter.
            </param>
            <returns>
            Returns an instance of <see cref="T:System.Linq.IQueryable`1"/> that is
            the result of the application of the given filter to the queryable.
            </returns>
        </member>
        <member name="M:Deveel.Data.QueryFilter.Combine(System.Collections.Generic.IEnumerable{Deveel.Data.IQueryFilter})">
            <summary>
            Combines the list of filters into a single one.
            </summary>
            <param name="filters">
            The list of filters to combine.
            </param>
            <returns>
            Returns a <see cref="T:Deveel.Data.IQueryFilter"/> that is the result of the
            combination of the given filters.
            </returns>
        </member>
        <member name="M:Deveel.Data.QueryFilter.Combine(Deveel.Data.IQueryFilter[])">
            <summary>
            Combines the list of filters into a single one.
            </summary>
            <param name="filters">
            The list of filters to combine.
            </param>
            <returns>
            Returns a <see cref="T:Deveel.Data.IQueryFilter"/> that is the result of the
            combination of the given filters.
            </returns>
            <exception cref="T:System.ArgumentNullException">
            Thrown if the given list of filters is <c>null</c>.
            </exception>
            <exception cref="T:System.ArgumentException">
            Thrown if the given list of filters is empty.
            </exception>
        </member>
        <member name="M:Deveel.Data.QueryFilter.Combine(Deveel.Data.IQueryFilter,Deveel.Data.IQueryFilter)">
            <summary>
            Combines the two filters into a single one.
            </summary>
            <param name="filter1">
            The first filter to combine.
            </param>
            <param name="filter2">
            The second filter to combine.
            </param>
            <returns></returns>
            <exception cref="T:System.ArgumentNullException">
            Thrown if either of the given filters is <c>null</c>.
            </exception>
        </member>
        <member name="T:Deveel.Data.RepositoryControllerOptions">
            <summary>
            Provides a set of options that can be used to control
            the behavior of a <see cref="T:Deveel.Data.IRepositoryController"/>.
            </summary>
        </member>
        <member name="P:Deveel.Data.RepositoryControllerOptions.DeleteIfExists">
            <summary>
            Instructs the controller to delete pre-existing repositories,
            or otherwise fail
            </summary>
        </member>
        <member name="P:Deveel.Data.RepositoryControllerOptions.IgnoreNotControllable">
            <summary>
            Skips any operation if the repository is not controllable
            </summary>
        </member>
        <member name="P:Deveel.Data.RepositoryControllerOptions.DontCreateExisting">
            <summary>
            Instructs the controller to not create a
            repository if already exists
            </summary>
        </member>
        <member name="T:Deveel.Data.RepositoryException">
            <summary>
            An exception that is thrown during the execution
            of an operation on the repository
            </summary>
        </member>
        <member name="M:Deveel.Data.RepositoryException.#ctor">
            <summary>
            Constructs an empty instance of the <see cref="T:Deveel.Data.RepositoryException"/> class.
            </summary>
        </member>
        <member name="M:Deveel.Data.RepositoryException.#ctor(System.String)">
            <summary>
            Constructs an instance of the <see cref="T:Deveel.Data.RepositoryException"/> class
            </summary>
            <param name="message">
            The message that describes the error.
            </param>
        </member>
        <member name="M:Deveel.Data.RepositoryException.#ctor(System.String,System.Exception)">
            <summary>
            Constructs an instance of the <see cref="T:Deveel.Data.RepositoryException"/> class
            </summary>
            <param name="message">
            The message that describes the error.
            </param>
            <param name="innerException">
            An exception that is the cause of the current exception.
            </param>
        </member>
        <member name="T:Deveel.Data.RepositoryExtensions">
            <summary>
            Extends the functionalities of a repository instance
            to provide a set of utility methods to perform common operations
            </summary>
        </member>
        <member name="M:Deveel.Data.RepositoryExtensions.AsFilterable``1(Deveel.Data.IRepository{``0})">
            <summary>
            Gets a version of the repository that is filterable
            </summary>
            <typeparam name="TEntity">
            The type of entity to filter
            </typeparam>
            <param name="repository">
            The instance of the repository to get the filterable version.
            </param>
            <returns>
            Returns an instance of <see cref="T:Deveel.Data.IFilterableRepository`1"/>
            that can be used to filter the entities in the repository.
            </returns>
            <exception cref="T:System.NotSupportedException">
            Thrown when the repository is not filterable
            </exception>
        </member>
        <member name="M:Deveel.Data.RepositoryExtensions.AsTransactional``1(Deveel.Data.IRepository{``0})">
            <summary>
            Gets a version of the repository that is transactional
            </summary>
            <typeparam name="TEntity">
            The type of entity handled by the repository.
            </typeparam>
            <param name="repository">
            The instance of the repository to get the transactional version.
            </param>
            <returns>
            Returns an instance of <see cref="T:Deveel.Data.ITransactionalRepository`1"/>
            that is used to perform transactional operations on the repository.
            </returns>
            <exception cref="T:System.NotSupportedException">
            Thrown when the repository is not transactional.
            </exception>
        </member>
        <member name="M:Deveel.Data.RepositoryExtensions.Add``1(Deveel.Data.IRepository{``0},``0)">
            <summary>
            Adds a new entity in the repository synchronously
            </summary>
            <typeparam name="TEntity">
            The type of entity to add
            </typeparam>
            <param name="repository">
            The instance of the repository to use to create the entity
            </param>
            <param name="entity">
            The instance of the entity to create
            </param>
            <returns>
            Returns a string that uniquely identifies the created entity
            within the underlying storage.
            </returns>
        </member>
        <member name="M:Deveel.Data.RepositoryExtensions.Remove``1(Deveel.Data.IRepository{``0},``0)">
            <summary>
            Removes an entity from the repository synchronously
            </summary>
            <typeparam name="TEntity">
            The type of entity handled by the repository
            </typeparam>
            <param name="repository">
            The instance of the repository from which the entity is removed
            </param>
            <param name="entity">
            The instance of the entity to remove
            </param>
            <returns>
            Returns <c>true</c> if the entity was removed successfully,
            otherwise <c>false</c>.
            </returns>
            <seealso cref="M:Deveel.Data.IRepository`1.RemoveAsync(`0,System.Threading.CancellationToken)"/>
        </member>
        <member name="M:Deveel.Data.RepositoryExtensions.RemoveByIdAsync``1(Deveel.Data.IRepository{``0},System.String,System.Threading.CancellationToken)">
            <summary>
            Removes an entity, identified by the given key,
            from the repository
            </summary>
            <typeparam name="TEntity">
            The type of entity handled by the repository
            </typeparam>
            <param name="repository">
            The instance of the repository from which the entity is removed
            </param>
            <param name="id">
            The string that uniquely identifies the entity to remove
            </param>
            <param name="cancellationToken">
            A token used to cancel the operation.
            </param>
            <returns>
            Returns <c>true</c> if the entity was removed successfully,
            otherwise it returns <c>false</c>.
            </returns>
        </member>
        <member name="M:Deveel.Data.RepositoryExtensions.RemoveById``1(Deveel.Data.IRepository{``0},System.String)">
            <summary>
            Synchronously removes an entity, identified by the given key,
            from the repository
            </summary>
            <typeparam name="TEntity">
            The type of entity handled by the repository.
            </typeparam>
            <param name="repository">
            The instance of the repository from which the entity is removed.
            </param>
            <param name="id">
            The string that uniquely identifies the entity to remove.
            </param>
            <returns>
            Returns <c>true</c> if the entity was removed successfully,
            otherwise it returns <c>false</c>.
            </returns>
            <seealso cref="M:Deveel.Data.IRepository`1.RemoveAsync(`0,System.Threading.CancellationToken)"/>
        </member>
        <member name="M:Deveel.Data.RepositoryExtensions.Update``1(Deveel.Data.IRepository{``0},``0)">
            <summary>
            Updates an entity in the repository synchronously
            </summary>
            <typeparam name="TEntity">
            The type of entity handled by the repository
            </typeparam>
            <param name="repository">
            The instance of the repository from which the entity is updated
            </param>
            <param name="entity">
            The instance of the entity to update
            </param>
            <returns>
            Returns <c>true</c> if the entity was updated successfully,
            otherwise <c>false</c>.
            </returns>
        </member>
        <member name="M:Deveel.Data.RepositoryExtensions.GetPageAsync``1(Deveel.Data.IRepository{``0},Deveel.Data.RepositoryPageRequest{``0},System.Threading.CancellationToken)">
            <summary>
            Gets a page of entities from the repository,
            given a request object that defines the scope
            </summary>
            <typeparam name="TEntity"></typeparam>
            <param name="repository"></param>
            <param name="request"></param>
            <param name="cancellationToken"></param>
            <remarks>
            <para>
            This method attempts to cast the given repository to a
            <see cref="T:Deveel.Data.IPageableRepository`1"/> and invoke the
            native method <see cref="M:Deveel.Data.IPageableRepository`1.GetPageAsync(Deveel.Data.RepositoryPageRequest{`0},System.Threading.CancellationToken)"/>.
            </para>
            <para>
            If the repository does not implement the interface, the method
            attempts to cast it to a <see cref="T:Deveel.Data.IQueryableRepository`1"/>
            and invoke the a paging operation on the <see cref="T:System.Linq.IQueryable`1"/>.
            </para>
            </remarks>
            <returns>
            Returns an instance of <see cref="T:Deveel.Data.RepositoryPage`1"/> that
            represents the result of the query.
            </returns>
            <exception cref="T:System.NotSupportedException">
            Thrown when the repository does not support paging.
            </exception>
        </member>
        <member name="M:Deveel.Data.RepositoryExtensions.ExistsAsync``1(Deveel.Data.IRepository{``0},System.Linq.Expressions.Expression{System.Func{``0,System.Boolean}},System.Threading.CancellationToken)">
            <summary>
            Checks if an entity exists in the repository,
            that matches the given filter
            </summary>
            <typeparam name="TEntity">
            The type of entity handled by the repository.
            </typeparam>
            <param name="repository">
            The instance of the repository to use to check the existence 
            of any entity that matches the given filter.
            </param>
            <param name="filter">
            The filtering expression to use to check the existence of
            any matching entity.
            </param>
            <param name="cancellationToken">
            A token used to cancel the operation.
            </param>
            <returns>
            Returns <c>true</c> if any entity exists in the repository
            that matches the given filter, otherwise <c>false</c>.
            </returns>
        </member>
        <member name="M:Deveel.Data.RepositoryExtensions.ExistsAsync``1(Deveel.Data.IRepository{``0},Deveel.Data.IQueryFilter,System.Threading.CancellationToken)">
            <summary>
            Checks if an entity exists in the repository,
            that matches the given filter
            </summary>
            <typeparam name="TEntity">
            The type of entity handled by the repository.
            </typeparam>
            <param name="repository">
            The instance of the repository to use to check the existence
            of any entity that matches the given filter.
            </param>
            <param name="filter">
            The filter used to check the existence of any matching entity.
            </param>
            <param name="cancellationToken">
            A token used to cancel the operation.
            </param>
            <returns>
            Returns <c>true</c> if any entity exists in the repository,
            or <c>false</c> if not.
            </returns>
            <exception cref="T:System.NotSupportedException">
            Thrown when the repository does not support querying or filtering.
            </exception>
        </member>
        <member name="M:Deveel.Data.RepositoryExtensions.Exists``1(Deveel.Data.IRepository{``0},Deveel.Data.IQueryFilter)">
            <summary>
            Synchronously checks if an entity exists in the repository,
            that matches the given filter
            </summary>
            <typeparam name="TEntity">
            The type of entity handled by the repository.
            </typeparam>
            <param name="repository">
            The instance of the repository to use to check the existence
            of any entity that matches the given filter.
            </param>
            <param name="filter">
            The filter used to check the existence of any matching entity.
            </param>
            <returns>
            Returns <c>true</c> if any entity exists in the repository
            that matches the given filter, otherwise <c>false</c>.
            </returns>
            <exception cref="T:System.NotSupportedException">
            Thrown when the repository does not support querying or filtering.
            </exception>
        </member>
        <member name="M:Deveel.Data.RepositoryExtensions.Exists``1(Deveel.Data.IRepository{``0},System.Linq.Expressions.Expression{System.Func{``0,System.Boolean}})">
            <summary>
            Synchronously checks if an entity exists in the repository,
            given a filter expression
            </summary>
            <typeparam name="TEntity">
            The type of entity handled by the repository.
            </typeparam>
            <param name="repository">
            The instance of the repository to use to check the existence
            of any entity that matches the given filter.
            </param>
            <param name="filter">
            The filter expression used to check the existence of any matching entity.
            </param>
            <returns>
            Returns <c>true</c> if any entity exists in the repository,
            otherwise it returns <c>false</c>.
            </returns>
            <seealso cref="M:Deveel.Data.IFilterableRepository`1.ExistsAsync(Deveel.Data.IQueryFilter,System.Threading.CancellationToken)"/>
        </member>
        <member name="M:Deveel.Data.RepositoryExtensions.CountAsync``1(Deveel.Data.IRepository{``0},System.Linq.Expressions.Expression{System.Func{``0,System.Boolean}},System.Threading.CancellationToken)">
            <summary>
            Counts the number of entities in the repository,
            given a filter expression
            </summary>
            <typeparam name="TEntity">
            The type of entity handled by the repository.
            </typeparam>
            <param name="repository">
            The instance of the repository to use to count the entities.
            </param>
            <param name="filter">
            A filter expression used to count the matching entities.
            </param>
            <param name="cancellationToken">
            A token used to cancel the operation.
            </param>
            <returns>
            Returns the number of entities in the repository that match
            the given filter.
            </returns>
            <exception cref="T:System.NotSupportedException">
            Thrown when the repository does not support querying or filtering.
            </exception>
        </member>
        <member name="M:Deveel.Data.RepositoryExtensions.CountAllAsync``1(Deveel.Data.IRepository{``0},System.Threading.CancellationToken)">
            <summary>
            Counts the number of entities in the repository
            </summary>
            <typeparam name="TEntity"></typeparam>
            <param name="repository"></param>
            <param name="cancellationToken"></param>
            <returns></returns>
            <exception cref="T:System.NotSupportedException"></exception>
        </member>
        <member name="T:Deveel.Data.RepositoryPageRequest`1">
            <summary>
            Describes the request to obtain a page of a given size
            from a repository
            </summary>
            <typeparam name="TEntity"></typeparam>
            <seealso cref="M:Deveel.Data.IPageableRepository`1.GetPageAsync(Deveel.Data.RepositoryPageRequest{`0},System.Threading.CancellationToken)"/>
        </member>
        <member name="M:Deveel.Data.RepositoryPageRequest`1.#ctor(System.Int32,System.Int32)">
            <summary>
            Constructs a new page request with the given page number and size
            </summary>
            <param name="page">
            The number of the page to request
            </param>
            <param name="size">
            The maximum size of the page to return.
            </param>
            <exception cref="T:System.ArgumentOutOfRangeException">
            If either the page number or the page size are smaller than 1.
            </exception>
        </member>
        <member name="P:Deveel.Data.RepositoryPageRequest`1.Page">
            <summary>
            Gets the number of the page to return
            </summary>
        </member>
        <member name="P:Deveel.Data.RepositoryPageRequest`1.Size">
            <summary>
            Gets the maximum number of items to be returned.
            </summary>
        </member>
        <member name="P:Deveel.Data.RepositoryPageRequest`1.Offset">
            <summary>
            Gets the starting offet in the repository where to start
            collecting the items to return
            </summary>
        </member>
        <member name="P:Deveel.Data.RepositoryPageRequest`1.Filter">
            <summary>
            Gets or sets a filter to restrict the context of the query
            </summary>
        </member>
        <member name="P:Deveel.Data.RepositoryPageRequest`1.ResultSorts">
            <summary>
            Gets or sets an optional set of orders to sort the
            result of the request
            </summary>
        </member>
        <member name="M:Deveel.Data.RepositoryPageRequest`1.Where(System.Linq.Expressions.Expression{System.Func{`0,System.Boolean}})">
            <summary>
            Sets or appends a new filter
            </summary>
            <param name="expression">The filter expression to add</param>
            <returns>
            Returns this page request with the new filter
            </returns>
            <exception cref="T:System.ArgumentNullException">
            Thrown if the <paramref name="expression"/> is <c>null</c>.
            </exception>
        </member>
        <member name="M:Deveel.Data.RepositoryPageRequest`1.OrderBy(System.Linq.Expressions.Expression{System.Func{`0,System.Object}})">
            <summary>
            Appends an ascending sort rule to the page request
            </summary>
            <param name="selector">
            The expression that selects the field to sort by.
            </param>
            <returns>
            Returns this instance of the page request with the
            appended sort rule.
            </returns>
        </member>
        <member name="M:Deveel.Data.RepositoryPageRequest`1.OrderByDescending(System.Linq.Expressions.Expression{System.Func{`0,System.Object}})">
            <summary>
            Appends a descending sort rule to the page request
            </summary>
            <param name="selector">
            The expression that selects the field to sort by.
            </param>
            <returns>
            Returns this instance of the page request with the
            appended sort rule.
            </returns>
        </member>
        <member name="M:Deveel.Data.RepositoryPageRequest`1.OrderBy(Deveel.Data.IResultSort)">
            <summary>
            Appends the given sort order to the request
            </summary>
            <param name="resultSort">
            The 
            </param>
            <returns></returns>
        </member>
        <member name="M:Deveel.Data.RepositoryPageRequest`1.OrderBy(System.String,System.Boolean)">
            <summary>
            Appends an order by the given field name
            </summary>
            <param name="fieldName">
            The name of the field to sort by
            </param>
            <param name="ascending">
            The flag indicating if the sort is ascending or descending
            </param>
            <returns>
            Returns this instance of the page request with the
            appended sort rule.
            </returns>
        </member>
        <member name="T:Deveel.Data.RepositoryPage`1">
            <summary>
            The strongly typed page from a repository, obtained from a query
            </summary>
            <typeparam name="TEntity"></typeparam>
            <seealso cref="T:Deveel.Data.RepositoryPageRequest`1"/>
            <seealso cref="M:Deveel.Data.IPageableRepository`1.GetPageAsync(Deveel.Data.RepositoryPageRequest{`0},System.Threading.CancellationToken)"/>
        </member>
        <member name="M:Deveel.Data.RepositoryPage`1.#ctor(Deveel.Data.RepositoryPageRequest{`0},System.Int32,System.Collections.Generic.IEnumerable{`0})">
            <summary>
            Constructs the result referencing the original request, a count
            of the items in the repository and optionally a list of items in the page
            </summary>
            <param name="request">The original page request</param>
            <param name="totalItems">The total number of items in the context
            of the request given (filtered and sorted).</param>
            <param name="items">The list of items included in the page</param>
            <exception cref="T:System.ArgumentOutOfRangeException">
            Thrown if the number of total items is smaller than zero.
            </exception>
            <exception cref="T:System.ArgumentNullException">
            Thrown if the <paramref name="request"/> is <c>null</c>.
            </exception>
        </member>
        <member name="P:Deveel.Data.RepositoryPage`1.Request">
            <summary>
            Gets a reference to the request
            </summary>
        </member>
        <member name="P:Deveel.Data.RepositoryPage`1.TotalItems">
            <summary>
            Gets a count of the total items in the repository
            for the context of the request
            </summary>
        </member>
        <member name="P:Deveel.Data.RepositoryPage`1.Items">
            <summary>
            Gets a list of items included in the page
            </summary>
        </member>
        <member name="P:Deveel.Data.RepositoryPage`1.TotalPages">
            <summary>
            Gets a count of the total available pages
            that can be requested from the repository
            </summary>
        </member>
        <member name="M:Deveel.Data.RepositoryPage`1.Empty(Deveel.Data.RepositoryPageRequest{`0})">
            <summary>
            Creates an empty page response to the given request
            </summary>
            <param name="page">
            The request that originated the page
            </param>
            <returns>
            Returns a new instance of <see cref="T:Deveel.Data.RepositoryPage`1"/> that
            represents an empty page.
            </returns>
        </member>
        <member name="T:Deveel.Data.ResultSort">
            <summary>
            Provides factory methods to create instances of sorting rules.
            </summary>
            <seealso cref="T:Deveel.Data.IResultSort"/>
        </member>
        <member name="M:Deveel.Data.ResultSort.Create(System.String,System.Boolean)">
            <summary>
            Creates a new sorting rule for the given field
            </summary>
            <param name="fieldName">
            The name of the field to sort the results
            </param>
            <param name="ascending">
            The flag indicating whether the results should be
            </param>
            <returns>
            Returns a new instance of <see cref="T:Deveel.Data.IResultSort"/> that
            sorts by the <paramref name="fieldName"/> given.
            </returns>
        </member>
        <member name="M:Deveel.Data.ResultSort.Create``1(System.Linq.Expressions.Expression{System.Func{``0,System.Object}},System.Boolean)">
            <summary>
            Creates a new sorting rule for the given field
            </summary>
            <typeparam name="TEntity">
            The type of the entity that defines the field
            to be used to sort the results.
            </typeparam>
            <param name="fieldSelector"></param>
            <param name="ascending"></param>
            <returns></returns>
        </member>
        <member name="M:Deveel.Data.ResultSortExtensions.Apply``1(Deveel.Data.IResultSort,System.Linq.IQueryable{``0})">
            <summary>
            Applies a sorting rule to the given queryable.
            </summary>
            <typeparam name="TEntity">
            The type of entity that is the target of the sorting and that
            is the source of the field to sort.
            </typeparam>
            <param name="sort">
            The sorting rule to apply to the queryable.
            </param>
            <param name="queriable">
            The queryable object to sort.
            </param>
            <returns>
            Returns a new queryable object that is the result of the sorting
            rule applied to the given parameter.
            </returns>
        </member>
        <member name="M:Deveel.Data.ResultSortExtensions.Map``1(Deveel.Data.IResultSort,System.Func{System.String,System.Linq.Expressions.Expression{System.Func{``0,System.Object}}})">
            <summary>
            Maps the given sorting rule to an expression-based sorting rule
            that can be applied to a queryable.
            </summary>
            <typeparam name="TEntity">
            The type of entity that is the target of the sorting and that
            is the source of the field to sort.
            </typeparam>
            <param name="sort">
            The sorting rule to map.
            </param>
            <param name="fieldSelector">
            An optional function that can be used to map the field name
            to an expression that selects the field to sort.
            </param>
            <returns>
            Returns an expression-based sorting rule that can be applied
            to a queryable.
            </returns>
            <exception cref="T:System.InvalidOperationException">
            Thrown if the <paramref name="fieldSelector"/> is <c>null</c>
            and the <paramref name="sort"/> is a <see cref="T:Deveel.Data.FieldResultSort"/>
            and the field name is not a valid member of the entity.
            </exception>
            <exception cref="T:System.NotSupportedException">
            Thrown if the <paramref name="sort"/> is not supported.
            </exception>
        </member>
        <member name="T:Deveel.Data.ServiceCollectionExtensions">
            <summary>
            Extensions for the <see cref="T:Microsoft.Extensions.DependencyInjection.IServiceCollection"/> to register
            repositories and providers.
            </summary>
        </member>
        <member name="M:Deveel.Data.ServiceCollectionExtensions.AddRepository``1(Microsoft.Extensions.DependencyInjection.IServiceCollection,Microsoft.Extensions.DependencyInjection.ServiceLifetime)">
            <summary>
            Registers a repository of the given type in the service collection.
            </summary>
            <typeparam name="TRepository">
            The type of the repository to register.
            </typeparam>
            <param name="services">
            The service collection to register the repository.
            </param>
            <param name="lifetime">
            The lifetime of the repository in the service collection.
            </param>
            <returns>
            Returns the same <see cref="T:Microsoft.Extensions.DependencyInjection.IServiceCollection"/> to allow chaining.
            </returns>
        </member>
        <member name="M:Deveel.Data.ServiceCollectionExtensions.AddSystemTime``1(Microsoft.Extensions.DependencyInjection.IServiceCollection)">
            <summary>
            Registers a singleton <see cref="T:Deveel.Data.ISystemTime"/> service of the
            given <typeparamref name="TTime"/> type.
            </summary>
            <typeparam name="TTime">
            The type of the <see cref="T:Deveel.Data.ISystemTime"/> implementation.
            </typeparam>
            <param name="services">
            The <see cref="T:Microsoft.Extensions.DependencyInjection.IServiceCollection"/> to add the service to.
            </param>
            <returns>
            Returns the <see cref="T:Microsoft.Extensions.DependencyInjection.IServiceCollection"/> so that additional calls can be chained.
            </returns>
        </member>
        <member name="M:Deveel.Data.ServiceCollectionExtensions.AddSystemTime``1(Microsoft.Extensions.DependencyInjection.IServiceCollection,``0)">
            <summary>
            Registers a singleton instance of <see cref="T:Deveel.Data.ISystemTime"/> of the
            given <typeparamref name="TTime"/> type.
            </summary>
            <typeparam name="TTime">
            The type of the <see cref="T:Deveel.Data.ISystemTime"/> implementation.
            </typeparam>
            <param name="services">
            The <see cref="T:Microsoft.Extensions.DependencyInjection.IServiceCollection"/> to add the service to.
            </param>
            <returns>
            Returns the <see cref="T:Microsoft.Extensions.DependencyInjection.IServiceCollection"/> so that additional calls can be chained.
            </returns>
        </member>
        <member name="M:Deveel.Data.ServiceCollectionExtensions.AddSystemTime(Microsoft.Extensions.DependencyInjection.IServiceCollection)">
            <summary>
            Registers the default <see cref="T:Deveel.Data.ISystemTime"/> service implementation
            </summary>
            <param name="services">
            The <see cref="T:Microsoft.Extensions.DependencyInjection.IServiceCollection"/> to add the service to.
            </param>
            <returns>
            Returns the <see cref="T:Microsoft.Extensions.DependencyInjection.IServiceCollection"/> so that additional calls can be chained.
            </returns>
        </member>
        <member name="T:Deveel.Data.StringFieldRef">
            <summary>
            References a field of an entity by its name
            </summary>
        </member>
        <member name="M:Deveel.Data.StringFieldRef.#ctor(System.String)">
            <summary>
            Constructs the reference with the name of the field
            </summary>
            <param name="fieldName">The name of the field</param>
            <exception cref="T:System.ArgumentException">
            Thrown if the field is null or empty.
            </exception>
        </member>
        <member name="P:Deveel.Data.StringFieldRef.FieldName">
            <summary>
            Gets the name of the field referenced
            </summary>
        </member>
        <member name="T:Deveel.Data.SystemTime">
            <summary>
            A default implementation of <see cref="T:Deveel.Data.ISystemTime"/> that
            uses the <see cref="T:System.DateTimeOffset"/> of the current system.
            </summary>
        </member>
        <member name="P:Deveel.Data.SystemTime.UtcNow">
            <inheritdoc/>
        </member>
        <member name="P:Deveel.Data.SystemTime.Now">
            <inheritdoc/>
        </member>
        <member name="P:Deveel.Data.SystemTime.Default">
            <summary>
            Gets the default instance of the system time.
            </summary>
        </member>
        <member name="T:Deveel.Data.TransactionalRepositoryExtensions">
            <summary>
            Extends the <see cref="T:Deveel.Data.ITransactionalRepository`1"/> interface
            to provide more methods to handle entities in a transactional way.
            </summary>
        </member>
        <member name="M:Deveel.Data.TransactionalRepositoryExtensions.Add``1(Deveel.Data.ITransactionalRepository{``0},Deveel.Data.IDataTransaction,``0)">
            <summary>
            Adds a new entity in the repository synchronously
            </summary>
            <typeparam name="TEntity">
            The type of entity to create
            </typeparam>
            <param name="repository">
            The instance of the repository to use to create the entity
            </param>
            <param name="transaction">
            A transaction to use to create the entity
            </param>
            <param name="entity">
            The instance of the entity to create
            </param>
        </member>
        <member name="M:Deveel.Data.TransactionalRepositoryExtensions.Remove``1(Deveel.Data.ITransactionalRepository{``0},Deveel.Data.IDataTransaction,``0)">
            <summary>
            Removes an entity from the repository synchronously,
            using a transaction isolation given
            </summary>
            <typeparam name="TEntity">
            The type of entity handled by the repository.
            </typeparam>
            <param name="repository">
            The instance of the repository from which the entity is removed.
            </param>
            <param name="transaction">
            The transaction state that isolates the operation.
            </param>
            <param name="entity">
            The instance of the entity to remove.
            </param>
        </member>
        <member name="M:Deveel.Data.TransactionalRepositoryExtensions.RemoveByIdAsync``1(Deveel.Data.ITransactionalRepository{``0},Deveel.Data.IDataTransaction,System.String,System.Threading.CancellationToken)">
            <summary>
            Removes an entity, identified by the given key,
            from the repository, using a transaction isolation
            </summary>
            <typeparam name="TEntity">
            The type of entity handled by the repository.
            </typeparam>
            <param name="repository">
            The instance of the repository from which the entity is removed.
            </param>
            <param name="transaction">
            A transaction state that isolates the operation.
            </param>
            <param name="id">
            The string that uniquely identifies the entity to remove.
            </param>
            <param name="cancellationToken">
            A token used to cancel the operation.
            </param>
            <returns>
            Returns a task that can be used to await the operation.
            </returns>
            <exception cref="T:System.InvalidOperationException">
            Thrown when the entity with the given key is not found in the repository.
            </exception>
        </member>
        <member name="M:Deveel.Data.TransactionalRepositoryExtensions.RemoveById``1(Deveel.Data.ITransactionalRepository{``0},Deveel.Data.IDataTransaction,System.String)">
            <summary>
            Synchronously removes an entity, identified by the given key,
            from the repository, using a transaction isolation
            </summary>
            <typeparam name="TEntity">
            The type of entity handled by the repository.
            </typeparam>
            <param name="repository">
            The instance of the repository from which the entity is removed.
            </param>
            <param name="transaction">
            A transaction state that isolates the operation.
            </param>
            <param name="id">
            The string that uniquely identifies the entity to remove.
            </param>
            <seealso cref="T:Deveel.Data.ITransactionalRepository`1"/>
            <seealso cref="M:Deveel.Data.ITransactionalRepository`1.RemoveAsync(Deveel.Data.IDataTransaction,`0,System.Threading.CancellationToken)"/>
        </member>
    </members>
</doc><|MERGE_RESOLUTION|>--- conflicted
+++ resolved
@@ -643,273 +643,6 @@
             Returns an instance of <see cref="T:Deveel.Data.IRepository`1"/> that
             is isolating the entities for the given tenant.
             </returns>
-        </member>
-        <member name="T:Deveel.Data.IRepository`1">
-            <summary>
-            The contract defining a repository of entities, accessible
-            for read and write operations
-            </summary>
-            <typeparam name="TEntity">The type of entity handled by the repository</typeparam>
-        </member>
-        <member name="M:Deveel.Data.IRepository`1.GetEntityId(`0)">
-            <summary>
-            Gets the unique identifier of the entity given
-            </summary>
-            <param name="entity">
-            The instance of the entity to get the identifier of
-            </param>
-            <returns>
-            Returns a string that is the unique identifier of the entity
-            within the repository, or <c>null</c> if the entity is not
-            identified.
-            </returns>
-        </member>
-        <member name="M:Deveel.Data.IRepository`1.AddAsync(`0,System.Threading.CancellationToken)">
-            <summary>
-            Adds a new entity into the repository
-            </summary>
-            <param name="entity">The entity to be added</param>
-            <param name="cancellationToken"></param>
-            <returns>
-            Returns the unique identifier of the entity added.
-            </returns>
-            <exception cref="T:Deveel.Data.RepositoryException">
-            Thrown if it an error occurred while adding the entity
-            </exception>
-            <exception cref="T:System.ArgumentNullException">
-            Thrown if the provided <paramref name="entity"/> is <c>null</c>
-            </exception>
-        </member>
-        <member name="M:Deveel.Data.IRepository`1.AddRangeAsync(System.Collections.Generic.IEnumerable{`0},System.Threading.CancellationToken)">
-            <summary>
-            Adds a list of entities in the repository in one single operation
-            </summary>
-            <param name="entities">The enumeration of the entities to be added</param>
-            <param name="cancellationToken"></param>
-            <remarks>
-            <para>
-            The operation is intended to be <c>all-or-nothing</c> fashion, where it
-            will succeed only if all the items in the list will be created. Anyway, the
-            underlying storage system might have persisted some of the items before a
-            failure: to prevent the scenario of a partial creation of the set, the
-            callers should consider the 
-            <see cref="M:Deveel.Data.ITransactionalRepository`1.AddRangeAsync(Deveel.Data.IDataTransaction,System.Collections.Generic.IEnumerable{`0},System.Threading.CancellationToken)"/>
-            overload, where transactions are available.
-            </para>
-            </remarks>
-            <returns>
-            Returns an ordered list of the unique identifiers of the entiies created
-            </returns>
-            <exception cref="T:Deveel.Data.RepositoryException">
-            Thrown if it an error occurred while adding one or more entities
-            </exception>
-            <exception cref="T:System.ArgumentNullException">
-            Thrown if the provided list of <paramref name="entities"/> is <c>null</c>
-            </exception>
-        </member>
-        <member name="M:Deveel.Data.IRepository`1.UpdateAsync(`0,System.Threading.CancellationToken)">
-            <summary>
-            Updates an existing entity in the repository
-            </summary>
-            <param name="entity">The entity instance to be updated</param>
-            <param name="cancellationToken"></param>
-            <returns>
-            Returns <c>true</c> if the entity was found and updated in 
-            the repository, otherwise <c>false</c>
-            </returns>
-            <exception cref="T:System.ArgumentNullException">
-            Thrown if the provided <paramref name="entity"/> is <c>null</c>
-            </exception>
-            <exception cref="T:Deveel.Data.RepositoryException">
-            Thrown if it an error occurred while updating the entity
-            </exception>
-        </member>
-        <member name="M:Deveel.Data.IRepository`1.RemoveAsync(`0,System.Threading.CancellationToken)">
-            <summary>
-            Removes an entity from the repository
-            </summary>
-            <param name="entity">The entity to be deleted</param>
-            <param name="cancellationToken"></param>
-            <returns>
-            Returns <c>true</c> if the entity was successfully removed 
-            from the repository, otherwise <c>false</c>. 
-            </returns>
-            <exception cref="T:System.ArgumentNullException">
-            Thrown if the provided <paramref name="entity"/> is <c>null</c>
-            </exception>
-            <exception cref="T:Deveel.Data.RepositoryException">
-            Thrown if it an error occurred while deleting the entity
-            </exception>
-        </member>
-        <member name="M:Deveel.Data.IRepository`1.FindByIdAsync(System.String,System.Threading.CancellationToken)">
-            <summary>
-            Attempts to find in the repository an entity with the 
-            given unique identifier
-            </summary>
-            <param name="id">The unique identifier of the entity to find</param>
-            <param name="cancellationToken"></param>
-            <returns>
-            Returns the instance of the entity associated to the given <paramref name="id"/>,
-            or <c>null</c> if none entity was found.
-            </returns>
-        </member>
-        <member name="T:Deveel.Data.IResultSort">
-            <summary>
-            Describes a sorting rule for the results of a query
-            </summary>
-            <remarks>
-            Implementations of repositories can use this interface
-            to form queries to the underlying data store, or
-            rather to sort the results of a query after the execution,
-            depending on the nature of the data and the implementation.
-            </remarks>
-        </member>
-        <member name="P:Deveel.Data.IResultSort.Field">
-            <summary>
-            Gets a reference to the field used to sort
-            the results
-            </summary>
-        </member>
-        <member name="P:Deveel.Data.IResultSort.Ascending">
-            <summary>
-            Gets a flag indicating whether the result
-            of the query should be sorted ascending, given
-            the value of the field
-            </summary>
-<<<<<<< HEAD
-            <param name="tenantId">
-            The identifier of the tenant for which the repositories are created
-            </param>
-            <param name="cancellationToken">
-            A token used to cancel the operation
-            </param>
-            <returns>
-            Returns a <see cref="T:System.Threading.Tasks.Task"/> that can be used to await the operation
-            </returns>
-        </member>
-        <member name="M:Deveel.Data.IRepositoryController.CreateRepositoryAsync``1(System.Threading.CancellationToken)">
-            <summary>
-            Creates a repository for the given entity type
-            </summary>
-            <typeparam name="TEntity">
-            The type of the entity managed by the repository
-            </typeparam>
-            <param name="cancellationToken">
-            A token used to cancel the operation
-            </param>
-            <returns>
-            Returns a <see cref="T:System.Threading.Tasks.Task"/> that can be used to await the operation
-            </returns>
-        </member>
-        <member name="M:Deveel.Data.IRepositoryController.CreateTenantRepositoryAsync``1(System.String,System.Threading.CancellationToken)">
-            <summary>
-            Creates a repository for the given entity type and tenant
-            </summary>
-            <typeparam name="TEntity">
-            The type of the entity managed by the repository
-            </typeparam>
-            <param name="tenantId">
-            The identifier of the tenant for which the repository is created
-            </param>
-            <param name="cancellationToken">
-            A token used to cancel the operation
-            </param>
-            <returns>
-            Returns a <see cref="T:System.Threading.Tasks.Task"/> that can be used to await the operation
-            </returns>
-        </member>
-        <member name="M:Deveel.Data.IRepositoryController.DropAllRepositoriesAsync(System.Threading.CancellationToken)">
-            <summary>
-            Drops all the repositories for the current context
-            </summary>
-            <param name="cancellationToken">
-            A token used to cancel the operation
-            </param>
-            <returns>
-            Returns a <see cref="T:System.Threading.Tasks.Task"/> that can be used to await the operation
-            </returns>
-        </member>
-        <member name="M:Deveel.Data.IRepositoryController.DropTenantRepositoriesAsync(System.String,System.Threading.CancellationToken)">
-            <summary>
-            Drops all the repositories for the given tenant
-            </summary>
-            <param name="tenantId">
-            The identifier of the tenant for which the repositories are dropped
-            </param>
-            <param name="cancellationToken">
-            A token used to cancel the operation
-            </param>
-            <returns>
-            Returns a <see cref="T:System.Threading.Tasks.Task"/> that can be used to await the operation
-            </returns>
-        </member>
-        <member name="M:Deveel.Data.IRepositoryController.DropRepositoryAsync``1(System.Threading.CancellationToken)">
-            <summary>
-            Drops the repository for the given entity type
-            </summary>
-            <typeparam name="TEntity">
-            The type of the entity managed by the repository
-            </typeparam>
-            <param name="cancellationToken">
-            A token used to cancel the operation
-            </param>
-            <returns>
-            Returns a <see cref="T:System.Threading.Tasks.Task"/> that can be used to await the operation
-            </returns>
-        </member>
-        <member name="M:Deveel.Data.IRepositoryController.DropTenantRepositoryAsync``1(System.String,System.Threading.CancellationToken)">
-            <summary>
-            Drops the repository for the given entity type and tenant
-            </summary>
-            <typeparam name="TEntity">
-            The type of the entity managed by the repository
-            </typeparam>
-            <param name="tenantId">
-            The identifier of the tenant for which the repository is dropped
-            </param>
-            <param name="cancellationToken">
-            A token used to cancel the operation
-            </param>
-            <returns>
-            Returns a <see cref="T:System.Threading.Tasks.Task"/> that can be used to await the operation
-            </returns>
-        </member>
-        <member name="T:Deveel.Data.IRepositoryProvider">
-            <summary>
-            Represents an provider of repositories that
-            are isolating the entities of a given tenant
-            </summary>
-        </member>
-        <member name="M:Deveel.Data.IRepositoryProvider.GetRepositoryAsync(System.String)">
-            <summary>
-            Gets an instance of a repository of entities
-            that is isolating the scope for a given tenant
-            </summary>
-            <param name="tenantId">The identifier of the tenant that
-            owns the repository</param>
-            <remarks>
-            The provider does not validate the format of the <paramref name="tenantId"/>,
-            that is used only to identify the tenant.
-            </remarks>
-            <returns>
-            Returns an instance of <see cref="T:Deveel.Data.IRepository"/> that
-            isolates the entities for a given tenant.
-            </returns>
-            <exception cref="T:System.ArgumentException">
-            Thrown if the given <paramref name="tenantId"/> is <c>null</c>
-            or an empty string.
-            </exception>
-        </member>
-        <member name="T:Deveel.Data.IRepositoryProvider`1">
-            <summary>
-            Represents an provider of strongly-typed repositories that
-            are isolating the entities of a given tenant
-            </summary>
-            <typeparam name="TEntity">The type of entity handled by the
-            repository instances</typeparam>
-        </member>
-        <member name="M:Deveel.Data.IRepositoryProvider`1.GetRepositoryAsync(System.String)">
-            <inheritdoc/>
         </member>
         <member name="T:Deveel.Data.IRepository`1">
             <summary>
@@ -1044,95 +777,31 @@
             the value of the field
             </summary>
         </member>
-        <member name="T:Deveel.Data.IStateRepository`1">
+        <member name="T:Deveel.Data.IStateRepository`2">
             <summary>
             A repository that provides the capability of persisting the
-            states of entities
-            </summary>
-            <typeparam name="TStatus">
-            The status code of the states of an entity
-            </typeparam>
-        </member>
-        <member name="M:Deveel.Data.IStateRepository`1.GetStatesAsync(System.Object,System.Threading.CancellationToken)">
+            states of typed entities
+            </summary>
+            <typeparam name="TEntity">The type of the entity managed by the repository</typeparam>
+            <typeparam name="TStatus">The status code of the states of an entity</typeparam>
+        </member>
+        <member name="M:Deveel.Data.IStateRepository`2.GetStatesAsync(`0,System.Threading.CancellationToken)">
             <summary>
             Gets the listing of the states of the entity
             </summary>
-            <param name="entity">
-            The entity that holds the states
-            </param>
-            <param name="cancellationToken">
-            A cancellation token that can be used to cancel the operation
-            </param>
+            <param name="entity">The entity that holds the states</param>
+            <param name="cancellationToken"></param>
             <returns>
             Returns a list of <see cref="T:Deveel.Data.EntityStateInfo`1"/> that are the states
             currently held by the <paramref name="entity"/> given.
             </returns>
         </member>
-        <member name="M:Deveel.Data.IStateRepository`1.AddStateAsync(System.Object,Deveel.Data.EntityStateInfo{`0},System.Threading.CancellationToken)">
+        <member name="M:Deveel.Data.IStateRepository`2.AddStateAsync(`0,Deveel.Data.EntityStateInfo{`1},System.Threading.CancellationToken)">
             <summary>
             Adds a new state to the entity
             </summary>
             <param name="entity">The entity that will holds the state</param>
             <param name="stateInfo">The new state to be added</param>
-            <param name="cancellationToken">
-            A cancellation token that can be used to cancel the operation
-            </param>
-            <returns>
-            Returns a task that returns when the operation is completed
-            </returns>
-        </member>
-        <member name="M:Deveel.Data.IStateRepository`1.RemoveStateAsync(System.Object,Deveel.Data.EntityStateInfo{`0},System.Threading.CancellationToken)">
-            <summary>
-            Removes a given state from the entity
-            </summary>
-            <param name="entity">
-            The entity that holds the state to be removed
-            </param>
-            <param name="stateInfo">
-            An object that describes the state to be removed
-            </param>
-            <param name="cancellationToken"></param>
-            <remarks>
-            While adding new states to an entity is a logical operation,
-            to implement a state machine, it might also be useful to
-            have functions to remove existing states from an entity: to
-            identify state to be removed, implementations of the repository
-            might use different evaluation strategies, depending on the
-            implementation. The recommended approach to identify a state
-            to be removed is to match the status and time-stamp given
-            by the <see cref="T:Deveel.Data.EntityStateInfo`1"/> object passed as argument.
-            </remarks>
-            <returns>
-            Returns a task that returns when the operation is completed
-            </returns>
-=======
->>>>>>> 2deb29f5
-        </member>
-        <member name="T:Deveel.Data.IStateRepository`2">
-            <summary>
-            A repository that provides the capability of persisting the
-            states of typed entities
-            </summary>
-            <typeparam name="TEntity">The type of the entity managed by the repository</typeparam>
-            <typeparam name="TStatus">The status code of the states of an entity</typeparam>
-        </member>
-        <member name="M:Deveel.Data.IStateRepository`2.GetStatesAsync(`0,System.Threading.CancellationToken)">
-            <summary>
-            Gets the listing of the states of the entity
-            </summary>
-            <param name="entity">The entity that holds the states</param>
-            <param name="cancellationToken"></param>
-            <returns>
-            Returns a list of <see cref="T:Deveel.Data.EntityStateInfo`1"/> that are the states
-            currently held by the <paramref name="entity"/> given.
-            </returns>
-        </member>
-        <member name="M:Deveel.Data.IStateRepository`2.AddStateAsync(`0,Deveel.Data.EntityStateInfo{`1},System.Threading.CancellationToken)">
-            <summary>
-            Adds a new state to the entity
-            </summary>
-            <param name="entity">The entity that will holds the state</param>
-            <param name="stateInfo">The new state to be added</param>
             <param name="cancellationToken"></param>
             <returns></returns>
         </member>
@@ -1162,11 +831,12 @@
         </member>
         <member name="T:Deveel.Data.ITransactionalRepository`1">
             <summary>
-            A repository that can handle write operations within
-            transactional contexts
-            </summary>
-        </member>
-        <member name="M:Deveel.Data.ITransactionalRepository`1.CreateAsync(Deveel.Data.IDataTransaction,System.Collections.Generic.IEnumerable{`0},System.Threading.CancellationToken)">
+            Implementations of this repository can provide the capability
+            to execute CRUD operations within the scope of a transaction
+            </summary>
+            <typeparam name="TEntity"></typeparam>
+        </member>
+        <member name="M:Deveel.Data.ITransactionalRepository`1.AddRangeAsync(Deveel.Data.IDataTransaction,System.Collections.Generic.IEnumerable{`0},System.Threading.CancellationToken)">
             <summary>
             Creates a list of entities in the repository in one single operation, within
             the scope of a given transaction
@@ -1184,7 +854,7 @@
             Thrown if the provided list of <paramref name="entities"/> is <c>null</c>
             </exception>
         </member>
-        <member name="M:Deveel.Data.ITransactionalRepository`1.CreateAsync(Deveel.Data.IDataTransaction,`0,System.Threading.CancellationToken)">
+        <member name="M:Deveel.Data.ITransactionalRepository`1.AddAsync(Deveel.Data.IDataTransaction,`0,System.Threading.CancellationToken)">
             <summary>
             Creates a new entity in the repository
             </summary>
@@ -1231,7 +901,7 @@
             </exception>
             <seealso cref="T:Deveel.Data.IDataTransactionFactory"/>
         </member>
-        <member name="M:Deveel.Data.ITransactionalRepository`1.DeleteAsync(Deveel.Data.IDataTransaction,`0,System.Threading.CancellationToken)">
+        <member name="M:Deveel.Data.ITransactionalRepository`1.RemoveAsync(Deveel.Data.IDataTransaction,`0,System.Threading.CancellationToken)">
             <summary>
             Deletes an entity from the repository
             </summary>
@@ -1255,20 +925,6 @@
             </exception>
             <seealso cref="T:Deveel.Data.IDataTransactionFactory"/>
         </member>
-<<<<<<< HEAD
-        <member name="M:Deveel.Data.ITransactionalRepository`1.FindByIdAsync(Deveel.Data.IDataTransaction,System.String,System.Threading.CancellationToken)">
-            <summary>
-            Attempts to find in the repository an entity with the 
-            given unique identifier
-            </summary>
-            <param name="transaction">A transaction that isolates the access
-            to the data store used by the repository</param>
-            <param name="id">The unique identifier of the entity to find</param>
-            <param name="cancellationToken"></param>
-            <returns>
-            Returns the instance of the entity associated to the given <paramref name="id"/>,
-            or <c>null</c> if none entity was found.
-=======
         <member name="T:Deveel.Data.PageableRepositoryExtensions">
             <summary>
             Defines a set of extension methods for the <see cref="T:Deveel.Data.IPageableRepository`1"/>
@@ -1351,7 +1007,20 @@
             <returns>
             Returns an instance of <see cref="T:Deveel.Data.RepositoryPage`1"/> that
             is the result of the query.
->>>>>>> 2deb29f5
+            </returns>
+        </member>
+        <member name="M:Deveel.Data.ITransactionalRepository`1.FindByIdAsync(Deveel.Data.IDataTransaction,System.String,System.Threading.CancellationToken)">
+            <summary>
+            Attempts to find in the repository an entity with the 
+            given unique identifier
+            </summary>
+            <param name="transaction">A transaction that isolates the access
+            to the data store used by the repository</param>
+            <param name="id">The unique identifier of the entity to find</param>
+            <param name="cancellationToken"></param>
+            <returns>
+            Returns the instance of the entity associated to the given <paramref name="id"/>,
+            or <c>null</c> if none entity was found.
             </returns>
         </member>
         <member name="T:Deveel.Data.QueryFilter">
