--- conflicted
+++ resolved
@@ -71,120 +71,5 @@
 		/// </returns>
 		public static IServiceCollection AddEntityRepository<TEntity>(this IServiceCollection services, ServiceLifetime lifetime = ServiceLifetime.Scoped) where TEntity : class
 			=> services.AddEntityRepository(typeof(TEntity), lifetime);
-<<<<<<< HEAD
-=======
-
-		/// <summary>
-		/// Registers a default implementation of the repository provider
-		/// that is based on Entity Framework.
-		/// </summary>
-		/// <typeparam name="TContext">
-		/// The type of the <see cref="DbContext"/> to use to access the
-		/// data source for the given entity.
-		/// </typeparam>
-		/// <typeparam name="TEntity">
-		/// The type of entity to register the repository provider for.
-		/// </typeparam>
-		/// <param name="services">
-		/// The service collection to register the repository provider into.
-		/// </param>
-		/// <param name="lifetime">
-		/// The desired lifetime of the repository provider in the service collection.
-		/// </param>
-		/// <returns>
-		/// Returns the service collection with the repository provider registered,
-		/// for chaining.
-		/// </returns>
-		public static IServiceCollection AddEntityRepositoryProvider<TContext, TEntity>(this IServiceCollection services, ServiceLifetime lifetime = ServiceLifetime.Scoped) 
-			where TEntity : class
-			where TContext : DbContext {
-			services.AddRepositoryProvider<EntityRepositoryProvider<TContext, TEntity>>(lifetime);
-			return services;
-		}
-
-		/// <summary>
-		/// Registers a default implementation of the Entity Framework 
-		/// repository provider for the given entity type and context.
-		/// </summary>
-		/// <typeparam name="TEntity">
-		/// The type of entity to register the repository provider for.
-		/// </typeparam>
-		/// <typeparam name="TContext">
-		/// The type of the <see cref="DbContext"/> to use to access the
-		/// data source for the given entity.
-		/// </typeparam>
-		/// <param name="services">
-		/// The service collection to register the repository provider into.
-		/// </param>
-		/// <param name="optionsFactory">
-		/// A function that is used to configure the options for the
-		/// instance of the <see cref="DbContext"/> to use to access the
-		/// tenant data source.
-		/// </param>
-		/// <param name="lifetime">
-		/// The desired lifetime of the repository provider in the service collection.
-		/// </param>
-		/// <returns>
-		/// Returns the service collection with the repository provider registered,
-		/// for chaining.
-		/// </returns>
-		public static IServiceCollection AddEntityRepositoryProvider<TEntity, TContext>(this IServiceCollection services, Action<DbTenantInfo, DbContextOptionsBuilder<TContext>> optionsFactory, ServiceLifetime lifetime = ServiceLifetime.Scoped)
-			where TEntity : class
-			where TContext : DbContext {
-			services.AddRepositoryProvider<EntityRepositoryProvider<TContext, TEntity>>(lifetime);
-			services.AddDbContextOptionsFactory(optionsFactory, lifetime);
-			return services;
-		}
-
-		/// <summary>
-		/// Adds a service that is used to create the options for the
-		/// DbContext of the given type.
-		/// </summary>
-		/// <typeparam name="TContext">
-		/// The type of the <see cref="DbContext"/> to create the options for.
-		/// </typeparam>
-		/// <param name="services">
-		/// The service collection to register the options factory into.
-		/// </param>
-		/// <param name="optionsFactory">
-		/// A function that is used to configure the options for the
-		/// instance of the <see cref="DbContext"/> to use to access the
-		/// data of the tenant.
-		/// </param>
-		/// <param name="lifetime">
-		/// The desired lifetime of the options factory in the service collection.
-		/// </param>
-		/// <returns>
-		/// Returns the service collection with the options factory registered,
-		/// for chaining.
-		/// </returns>
-		public static IServiceCollection AddDbContextOptionsFactory<TContext>(this IServiceCollection services, Action<DbTenantInfo, DbContextOptionsBuilder<TContext>> optionsFactory, ServiceLifetime lifetime = ServiceLifetime.Singleton)
-			where TContext : DbContext {
-			services.AddSingleton<IDbContextOptionsFactory<TContext>>(new DelegatedDbContextOptionsFactory<TContext>(optionsFactory));
-			return services;
-		}
-
-		public static IServiceCollection AddDbContextOptionsFactory<TContext, TFactory>(this IServiceCollection services, ServiceLifetime lifetime = ServiceLifetime.Singleton)
-			where TContext : DbContext
-			where TFactory : class, IDbContextOptionsFactory<TContext> {
-			services.TryAdd(new ServiceDescriptor(typeof(IDbContextOptionsFactory<TContext>), typeof(TFactory), lifetime));
-			services.Add(new ServiceDescriptor(typeof(TFactory), typeof(TFactory), lifetime));
-			return services;
-		}
-
-		class DelegatedDbContextOptionsFactory<TContext> : IDbContextOptionsFactory<TContext> where TContext : DbContext {
-			private readonly Action<DbTenantInfo, DbContextOptionsBuilder<TContext>> factory;
-
-			public DelegatedDbContextOptionsFactory(Action<DbTenantInfo, DbContextOptionsBuilder<TContext>> factory) {
-				this.factory = factory;
-			}
-
-			public DbContextOptions<TContext> Create(DbTenantInfo tenantInfo) {
-				var builder = new DbContextOptionsBuilder<TContext>();
-				factory(tenantInfo, builder);
-				return builder.Options;
-			}
-		}
->>>>>>> 367ac432
     }
 }