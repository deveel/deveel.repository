﻿// Copyright 2023 Deveel AS
//
// Licensed under the Apache License, Version 2.0 (the "License");
// you may not use this file except in compliance with the License.
// You may obtain a copy of the License at
//
//    http://www.apache.org/licenses/LICENSE-2.0
// 
// Unless required by applicable law or agreed to in writing, software
// distributed under the License is distributed on an "AS IS" BASIS,
// WITHOUT WARRANTIES OR CONDITIONS OF ANY KIND, either express or implied.
// See the License for the specific language governing permissions and
// limitations under the License.

using Finbuckle.MultiTenant;
#if NET7_0_OR_GREATER
using Finbuckle.MultiTenant.Abstractions;
#endif

using Microsoft.Extensions.DependencyInjection;
using Microsoft.Extensions.DependencyInjection.Extensions;

using MongoFramework;

namespace Deveel.Data {
	/// <summary>
	/// Extends the <see cref="IServiceCollection"/> to provide methods
	/// to register a <see cref="IMongoDbContext"/> in service collections.
	/// </summary>
    public static class ServiceCollectionExtensions {
		/// <summary>
<<<<<<< HEAD
=======
		/// Adds a <see cref="IMongoDbContext"/> to the service collection
		/// for a given tenant.
		/// </summary>
		/// <typeparam name="TContext">
		/// The type of the context to register.
		/// </typeparam>
		/// <param name="services">
		/// The service collection to add the context to.
		/// </param>
		/// <param name="connectionBuilder">
		/// A delegate to a method that builds the connection string
		/// for a given tenant.
		/// </param>
		/// <param name="lifetime">
		/// The lifetime of the context in the service collection.
		/// </param>
		/// <returns>
		/// Returns the service collection for chaining.
		/// </returns>
		public static IServiceCollection AddMongoDbContext<TContext>(this IServiceCollection services, Action<MongoTenantInfo?, MongoConnectionBuilder> connectionBuilder, ServiceLifetime lifetime = ServiceLifetime.Singleton)
			where TContext : class, IMongoDbContext {
			return services.AddMongoDbContext<TContext>((provider, builder) => {
				var context = provider.GetService<IMultiTenantContextAccessor<MongoTenantInfo>>();
				var tenantInfo = context?.MultiTenantContext?.TenantInfo;
				connectionBuilder(tenantInfo, builder);
			}, lifetime);
		}

		/// <summary>
>>>>>>> 367ac432
		/// Adds a <see cref="IMongoDbContext"/> to the service collection.
		/// </summary>
		/// <typeparam name="TContext">
		/// The type of the context to register.
		/// </typeparam>
		/// <param name="services">
		/// The service collection to add the context to.
		/// </param>
		/// <param name="connectionBuilder">
		/// A delegate to a method that builds the connection string.
		/// </param>
		/// <param name="lifetime">
		/// The lifetime of the context in the service collection.
		/// </param>
		/// <returns>
		/// Returns the service collection for chaining.
		/// </returns>
		public static IServiceCollection AddMongoDbContext<TContext>(this IServiceCollection services, Action<MongoConnectionBuilder> connectionBuilder, ServiceLifetime lifetime = ServiceLifetime.Singleton)
			where TContext : class, IMongoDbContext {
			return services.AddMongoDbContext<TContext>((IServiceProvider provider, MongoConnectionBuilder builder) => connectionBuilder(builder), lifetime);
		}
		
		private static void AddConnection<TContext>(IServiceCollection services, Action<IServiceProvider, MongoConnectionBuilder>? configure, ServiceLifetime lifetime)
			where TContext : class, IMongoDbContext {
			Func<IServiceProvider, MongoConnectionBuilder<TContext>> builderFactory = provider => {
				var builder = new MongoConnectionBuilder();
				configure?.Invoke(provider, builder);
				return new MongoConnectionBuilder<TContext>(builder);
			};

			Func<IServiceProvider, IMongoDbConnection<TContext>> connectionFactory = provider => {
				var builder = provider.GetRequiredService<MongoConnectionBuilder<TContext>>();
				if (builder.IsUsingTenant)
				{
					var tenantInfo = provider.GetRequiredService(builder.TenantType!) as MongoDbTenantInfo;
					if (tenantInfo == null)
						throw new InvalidOperationException("No tenant information was found in the service collection");

					return new MongoDbConnection<TContext>(MongoDbConnection.FromConnectionString(tenantInfo.ConnectionString));
				}

				return new MongoDbConnection<TContext>(builder.Connection);
			};

			services.TryAdd(new ServiceDescriptor(typeof(MongoConnectionBuilder<TContext>), builderFactory, lifetime));

			services.TryAdd(new ServiceDescriptor(typeof(IMongoDbConnection<TContext>), connectionFactory, lifetime));
			services.TryAdd(new ServiceDescriptor(typeof(IMongoDbConnection), connectionFactory, lifetime));
		}

		/// <summary>
		/// Adds a <see cref="IMongoDbContext"/> to the service collection.
		/// </summary>
		/// <typeparam name="TContext">
		/// The type of the context to register.
		/// </typeparam>
		/// <param name="services">
		/// The service collection to add the context to.
		/// </param>
		/// <param name="connectionBuilder">
		/// A delegate to a method that builds the connection string.
		/// </param>
		/// <param name="lifetime">
		/// The lifetime of the context in the service collection.
		/// </param>
		/// <returns>
		/// Returns the service collection for chaining.
		/// </returns>
		public static IServiceCollection AddMongoDbContext<TContext>(this IServiceCollection services, Action<IServiceProvider, MongoConnectionBuilder>? connectionBuilder = null, ServiceLifetime lifetime = ServiceLifetime.Singleton)
			where TContext : class, IMongoDbContext {

			AddConnection<TContext>(services, connectionBuilder, lifetime);

			if (typeof(IMongoDbTenantContext).IsAssignableFrom(typeof(TContext))) {
				var contextFactory = new Func<IServiceProvider, IMongoDbTenantContext>(provider => {
					var builder = provider.GetRequiredService<MongoConnectionBuilder<TContext>>();
<<<<<<< HEAD
					var tenantInfo = provider.GetRequiredService<MongoDbTenantInfo>();
=======
					var accessor = provider.GetRequiredService<IMultiTenantContextAccessor<MongoTenantInfo>>();
					var tenantInfo = accessor.MultiTenantContext?.TenantInfo!;
>>>>>>> 367ac432

					return (IMongoDbTenantContext) MongoDbContextUtil.CreateContext<TContext>(builder, tenantInfo);
				});

				services.TryAdd(new ServiceDescriptor(typeof(TContext), contextFactory, lifetime));

				if (typeof(MongoDbTenantContext) != typeof(TContext))
					services.TryAdd(new ServiceDescriptor(typeof(MongoDbTenantContext), provider => provider.GetRequiredService<TContext>(), lifetime));

				services.TryAdd(new ServiceDescriptor(typeof(IMongoDbContext), provider => provider.GetRequiredService<TContext>(), lifetime));
				services.TryAdd(new ServiceDescriptor(typeof(IMongoDbTenantContext), provider => provider.GetRequiredService<TContext>(), lifetime));
			} else {

				services.TryAdd(new ServiceDescriptor(typeof(TContext), typeof(TContext), lifetime));
				services.TryAdd(new ServiceDescriptor(typeof(IMongoDbContext), typeof(TContext), lifetime));

				if (typeof(IMongoDbTenantContext).IsAssignableFrom(typeof(TContext)))
					services.TryAdd(new ServiceDescriptor(typeof(IMongoDbTenantContext), typeof(TContext), lifetime));

				if (typeof(MongoDbContext).IsAssignableFrom(typeof(TContext)))
					services.TryAdd(new ServiceDescriptor(typeof(MongoDbContext), typeof(TContext), lifetime));

				if (typeof(TContext) != typeof(MongoDbContext))
					services.TryAdd(new ServiceDescriptor(typeof(TContext), typeof(TContext), lifetime));
			}

			return services;
		}

		public static IServiceCollection AddMongoRepositoryProvider(this IServiceCollection services, Type repositoryType, ServiceLifetime lifetime = ServiceLifetime.Singleton)
		{
			var providerType = typeof(MongoRepositoryProvider<>).MakeGenericType(repositoryType);
			return services.AddRepositoryProvider(providerType, lifetime);
		}

		public static IServiceCollection AddMongoRepositoryProvider<TRepository>(this IServiceCollection services, ServiceLifetime lifetime = ServiceLifetime.Singleton)
			where TRepository : class
		{
			return services.AddMongoRepositoryProvider(typeof(TRepository), lifetime);
		}
	}
}<|MERGE_RESOLUTION|>--- conflicted
+++ resolved
@@ -29,38 +29,6 @@
 	/// </summary>
     public static class ServiceCollectionExtensions {
 		/// <summary>
-<<<<<<< HEAD
-=======
-		/// Adds a <see cref="IMongoDbContext"/> to the service collection
-		/// for a given tenant.
-		/// </summary>
-		/// <typeparam name="TContext">
-		/// The type of the context to register.
-		/// </typeparam>
-		/// <param name="services">
-		/// The service collection to add the context to.
-		/// </param>
-		/// <param name="connectionBuilder">
-		/// A delegate to a method that builds the connection string
-		/// for a given tenant.
-		/// </param>
-		/// <param name="lifetime">
-		/// The lifetime of the context in the service collection.
-		/// </param>
-		/// <returns>
-		/// Returns the service collection for chaining.
-		/// </returns>
-		public static IServiceCollection AddMongoDbContext<TContext>(this IServiceCollection services, Action<MongoTenantInfo?, MongoConnectionBuilder> connectionBuilder, ServiceLifetime lifetime = ServiceLifetime.Singleton)
-			where TContext : class, IMongoDbContext {
-			return services.AddMongoDbContext<TContext>((provider, builder) => {
-				var context = provider.GetService<IMultiTenantContextAccessor<MongoTenantInfo>>();
-				var tenantInfo = context?.MultiTenantContext?.TenantInfo;
-				connectionBuilder(tenantInfo, builder);
-			}, lifetime);
-		}
-
-		/// <summary>
->>>>>>> 367ac432
 		/// Adds a <see cref="IMongoDbContext"/> to the service collection.
 		/// </summary>
 		/// <typeparam name="TContext">
@@ -137,12 +105,8 @@
 			if (typeof(IMongoDbTenantContext).IsAssignableFrom(typeof(TContext))) {
 				var contextFactory = new Func<IServiceProvider, IMongoDbTenantContext>(provider => {
 					var builder = provider.GetRequiredService<MongoConnectionBuilder<TContext>>();
-<<<<<<< HEAD
-					var tenantInfo = provider.GetRequiredService<MongoDbTenantInfo>();
-=======
 					var accessor = provider.GetRequiredService<IMultiTenantContextAccessor<MongoTenantInfo>>();
 					var tenantInfo = accessor.MultiTenantContext?.TenantInfo!;
->>>>>>> 367ac432
 
 					return (IMongoDbTenantContext) MongoDbContextUtil.CreateContext<TContext>(builder, tenantInfo);
 				});
