﻿using Deveel.Repository;

using Microsoft.Extensions.Logging;

using MongoDB.Driver;

using MongoFramework;
using MongoFramework.Linq;

namespace Deveel.Data {
    public class MongoRepository<TContext, TEntity, TFacade> : MongoRepository<TContext, TEntity>, 
		IRepository<TFacade>, 
		IPageableRepository<TFacade>, 
		IFilterableRepository<TFacade>
		where TContext : class, IMongoDbContext
		where TEntity : class, TFacade
		where TFacade : class {

		public MongoRepository(TContext context, ISystemTime? systemTime = null, ILogger<MongoRepository<TContext, TEntity, TFacade>>? logger = null)
			: this(context, systemTime, (ILogger?) logger) {

		}

		protected internal MongoRepository(TContext context, ISystemTime? systemTime = null, ILogger? logger = null) 
			: base(context, systemTime, logger) {
		}

		Type IRepository.EntityType => typeof(TFacade);

		protected static TEntity Assert(TFacade obj) {
			if (!(obj is TEntity entity))
				throw new ArgumentException($"Cannot cast object of type '{typeof(TFacade)}' to '{typeof(TEntity)}' entity type");

			return entity;
		}

		protected override FilterDefinition<TEntity> GetFilterDefinition(IQueryFilter? filter) {
			if (filter is ExpressionQueryFilter<TFacade> exprFilter) {
				var expr = exprFilter.Expression.AsMongoFilter<TEntity>();

				filter = new MongoQueryFilter<TEntity>(expr);
				// filter = new ExpressionQueryFilter<TEntity>(expr);
			}

			return base.GetFilterDefinition(filter);
		}

		string? IRepository<TFacade>.GetEntityId(TFacade entity) => ((IRepository<TEntity>)this).GetEntityId(Assert(entity));

		async Task<IList<TFacade>> IFilterableRepository<TFacade>.FindAllAsync(IQueryFilter filter, CancellationToken cancellationToken) {
			var result = await FindAllAsync(GetFilterDefinition(filter), cancellationToken);
			return result.Cast<TFacade>().ToList();
		}

		async Task<long> IFilterableRepository.CountAsync(IQueryFilter filter, System.Threading.CancellationToken cancellationToken)
			=> await CountAsync(GetFilterDefinition(filter), cancellationToken);

		async Task<TFacade?> IFilterableRepository<TFacade>.FindAsync(IQueryFilter filter, CancellationToken cancellationToken)
			=> await FindAsync(GetFilterDefinition(filter), cancellationToken);

		Task<string> IRepository<TFacade>.CreateAsync(TFacade entity, CancellationToken cancellationToken)
			=> CreateAsync(Assert(entity), cancellationToken);

		Task<IList<string>> IRepository<TFacade>.CreateAsync(IEnumerable<TFacade> entities, CancellationToken cancellationToken)
			=> base.CreateAsync(entities.Select(Assert), cancellationToken);

		Task<bool> IRepository<TFacade>.DeleteAsync(TFacade entity, CancellationToken cancellationToken)
			=> DeleteAsync(Assert(entity), cancellationToken);

		async Task<TFacade?> IRepository<TFacade>.FindByIdAsync(string id, CancellationToken cancellationToken)
			=> await FindByIdAsync(id, cancellationToken);

		async Task<RepositoryPage<TFacade>> IPageableRepository<TFacade>.GetPageAsync(RepositoryPageRequest<TFacade> page, CancellationToken cancellationToken) {
			try {
				var filter = Builders<TEntity>.Filter.Empty;
				if (page.Filter != null) {
					filter = page.Filter.AsLambda<TFacade>().AsMongoFilter<TEntity>();
				}

				var totalCount = await Collection.CountDocumentsAsync(filter, null, cancellationToken);

				var findOptions = new FindOptions<TEntity> {
					Skip = page.Offset,
					Limit = page.Size
				};

				if (page.ResultSorts != null) {
					foreach (var sort in page.ResultSorts) {
						SortDefinition<TEntity> sortDef;

						if (sort.Field is StringFieldRef stringRef) {
							sortDef = sort.Ascending 
								? Builders<TEntity>.Sort.Ascending(Field(stringRef.FieldName))
								: Builders<TEntity>.Sort.Descending(Field(stringRef.FieldName));
						} else if (sort.Field is ExpressionFieldRef<TEntity> exprRef) {
							sortDef = sort.Ascending
								? Builders<TEntity>.Sort.Ascending(exprRef.Expression)
								: Builders<TEntity>.Sort.Descending(exprRef.Expression);
						} else {
							throw new NotSupportedException();
						}

						if (findOptions.Sort == null) {
							findOptions.Sort = sortDef;
						} else {
							findOptions.Sort = Builders<TEntity>.Sort.Combine(findOptions.Sort, sortDef);
						}
					}
				}

				var result = await Collection.FindAsync(filter, findOptions, cancellationToken);
				var items = await result.ToListAsync(cancellationToken);
				return new RepositoryPage<TFacade>(page, (int)totalCount, items?.Cast<TFacade>());
			} catch (Exception ex) {

				throw new RepositoryException("Unable to execute the query", ex);
			}
		}

		Task<bool> IRepository<TFacade>.UpdateAsync(TFacade entity, CancellationToken cancellationToken)
			=> UpdateAsync(Assert(entity), cancellationToken);
<<<<<<< HEAD
=======

>>>>>>> ba19e5f2
	}
}<|MERGE_RESOLUTION|>--- conflicted
+++ resolved
@@ -119,9 +119,6 @@
 
 		Task<bool> IRepository<TFacade>.UpdateAsync(TFacade entity, CancellationToken cancellationToken)
 			=> UpdateAsync(Assert(entity), cancellationToken);
-<<<<<<< HEAD
-=======
 
->>>>>>> ba19e5f2
 	}
 }