--- conflicted
+++ resolved
@@ -379,8 +379,6 @@
 
 		#region Create
 
-<<<<<<< HEAD
-=======
 		/// <summary>
 		/// A callback method that is invoked before the entity is created.
 		/// </summary>
@@ -413,7 +411,6 @@
 		/// Thrown when an error occurs while creating the entity in the
 		/// underlying database.
 		/// </exception>
->>>>>>> ba19e5f2
 		public async Task<string> CreateAsync(TEntity entity, CancellationToken cancellationToken = default) {
 			ThrowIfDisposed();
 			cancellationToken.ThrowIfCancellationRequested();
