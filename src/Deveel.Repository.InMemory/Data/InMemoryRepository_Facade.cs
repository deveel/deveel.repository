﻿using System;

namespace Deveel.Data {
	public class InMemoryRepository<TEntity, TFacade> : InMemoryRepository<TEntity>, 
		IRepository<TFacade>, 
		IPageableRepository<TFacade>, 
		IFilterableRepository<TFacade>
		where TEntity : class, TFacade
		where TFacade : class {
		public InMemoryRepository() {
		}

		public InMemoryRepository(IEnumerable<TEntity> list) : base(list) {
		}

		Type IRepository.EntityType => typeof(TFacade);

		string? IRepository<TFacade>.GetEntityId(TFacade entity) => GetEntityId(Assert(entity));

		protected static TEntity Assert(TFacade obj) {
			if (!(obj is TEntity entity))
				throw new ArgumentException($"Cannot cast object of type '{typeof(TFacade)}' to '{typeof(TEntity)}' entity type");

			return entity;
		}

		async Task<TFacade?> IFilterableRepository<TFacade>.FindAsync(IQueryFilter filter, CancellationToken cancellationToken)
			=> await FindAsync(filter, cancellationToken);

		Task<string> IRepository<TFacade>.CreateAsync(TFacade entity, CancellationToken cancellationToken)
			=> CreateAsync(Assert(entity), cancellationToken);

		Task<IList<string>> IRepository<TFacade>.CreateAsync(IEnumerable<TFacade> entities, CancellationToken cancellationToken)
			=> CreateAsync(entities.Select(Assert), cancellationToken);


<<<<<<< HEAD

=======
>>>>>>> ba19e5f2
		Task<bool> IRepository<TFacade>.DeleteAsync(TFacade entity, CancellationToken cancellationToken) 
			=> DeleteAsync(Assert(entity), cancellationToken);

		async Task<RepositoryPage<TFacade>> IPageableRepository<TFacade>.GetPageAsync(RepositoryPageRequest<TFacade> request, CancellationToken cancellationToken) {
			var newPage = request.As<TEntity>();

			var result = await GetPageAsync(newPage, cancellationToken);

			if (result == null)
				return RepositoryPage<TFacade>.Empty(request);

			return result.As<TFacade>();
		}

		Task<bool> IRepository<TFacade>.UpdateAsync(TFacade entity, CancellationToken cancellationToken) 
			=> UpdateAsync(Assert(entity), cancellationToken);
		
		async Task<IList<TFacade>> IFilterableRepository<TFacade>.FindAllAsync(IQueryFilter filter, CancellationToken cancellationToken) {
			var result = await FindAllAsync(filter, cancellationToken);
			return result.Cast<TFacade>().ToList();
		}
		
		async Task<TFacade?> IRepository<TFacade>.FindByIdAsync(string id, CancellationToken cancellationToken) 
			=> await FindByIdAsync(id, cancellationToken);
	}
}<|MERGE_RESOLUTION|>--- conflicted
+++ resolved
@@ -34,10 +34,6 @@
 			=> CreateAsync(entities.Select(Assert), cancellationToken);
 
 
-<<<<<<< HEAD
-
-=======
->>>>>>> ba19e5f2
 		Task<bool> IRepository<TFacade>.DeleteAsync(TFacade entity, CancellationToken cancellationToken) 
 			=> DeleteAsync(Assert(entity), cancellationToken);
 
