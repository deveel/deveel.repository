﻿using System.Collections.ObjectModel;
using System.Linq.Expressions;

namespace Deveel.Data {
    public class InMemoryRepository<TEntity> : 
		IRepository<TEntity>, 
		IQueryableRepository<TEntity>, 
		IPageableRepository<TEntity>, 
		IFilterableRepository<TEntity>,
		IMultiTenantRepository
		where TEntity : class {
		private readonly List<TEntity> entities;
		private readonly IEntityFieldMapper<TEntity>? fieldMapper;

		public InMemoryRepository(IEnumerable<TEntity>? list = null, IEntityFieldMapper<TEntity>? fieldMapper = null) {
			entities = list == null ? new List<TEntity>() : new List<TEntity>(list);
			this.fieldMapper = fieldMapper;
		}

		internal InMemoryRepository(string tenantId, IEnumerable<TEntity>? list = null, IEntityFieldMapper<TEntity>? fieldMapper = null)
			: this(list, fieldMapper) {
			TenantId = tenantId;
		}

		Type IRepository.EntityType => typeof(TEntity);

		IQueryable<TEntity> IQueryableRepository<TEntity>.AsQueryable() => entities.AsQueryable();

		public IReadOnlyList<TEntity> Entities => entities.AsReadOnly();

		string? IMultiTenantRepository.TenantId => TenantId;

		protected virtual string? TenantId { get; }

		private static TEntity Assert(object entity) {
			if (entity == null)
				throw new ArgumentNullException(nameof(entity));

			if (!(entity is TEntity t))
				throw new ArgumentException($"The type '{entity.GetType()}' is not assignable from {typeof(TEntity)}", nameof(entity));

			return t;
		}

		public Task<long> CountAsync(IQueryFilter filter, CancellationToken cancellationToken = default) {
			cancellationToken.ThrowIfCancellationRequested();

			try {
				var lambda = filter.AsLambda<TEntity>();
				return Task.FromResult(entities.AsQueryable().LongCount(lambda));
			} catch (Exception ex) {
				throw new RepositoryException("Could not count the entities", ex);
			}
		}

		public Task<string> CreateAsync(TEntity entity, CancellationToken cancellationToken = default) {
			cancellationToken.ThrowIfCancellationRequested();

			try {
				var id = Guid.NewGuid().ToString();
				if (!entity.TrySetMemberValue("Id", id))
					throw new RepositoryException("Unable to set the ID of the entity");

				entities.Add(entity);

				return Task.FromResult(id);
			} catch (RepositoryException) {

				throw;
			} catch (Exception ex) {
				throw new RepositoryException("Could not create the entity", ex);
			}
		}

		public Task<IList<string>> CreateAsync(IEnumerable<TEntity> entities, CancellationToken cancellationToken = default) {
			cancellationToken.ThrowIfCancellationRequested();

			try {
				var result = new List<string>();

				foreach (var item in entities) {
					var id = Guid.NewGuid().ToString();
					if (!item.TrySetMemberValue("Id", id))
						throw new RepositoryException("Unable to set the ID of the entity");

					this.entities.Add(item);

					result.Add(id);
				}

				return Task.FromResult<IList<string>>(result);
			} catch (RepositoryException) {

				throw;
			} catch(Exception ex) {
				throw new RepositoryException("Could not add the entities to the repository", ex);
			}
		}

<<<<<<< HEAD
		Task<string> IRepository.CreateAsync(IDataEntity entity, CancellationToken cancellationToken)
=======
		Task<IList<string>> IRepository<TEntity>.CreateAsync(IDataTransaction transaction, IEnumerable<TEntity> entities, CancellationToken cancellationToken)
			=> throw new NotSupportedException();

		Task<string> IRepository<TEntity>.CreateAsync(IDataTransaction transaction, TEntity entity, CancellationToken cancellationToken) 
			=> throw new NotSupportedException("Transactions not supported for in-memory repositories");

		Task<string> IRepository.CreateAsync(object entity, CancellationToken cancellationToken)
>>>>>>> 14f310d9
			=> CreateAsync(Assert(entity), cancellationToken);

		Task<IList<string>> IRepository.CreateAsync(IEnumerable<object> entities, CancellationToken cancellationToken)
			=> CreateAsync(entities.Select(Assert), cancellationToken);

<<<<<<< HEAD
=======
		Task<IList<string>> IRepository.CreateAsync(IDataTransaction transaction, IEnumerable<object> entities, CancellationToken cancellationToken) 
			=> throw new NotSupportedException("Transactions not supported for in-memory repositories");

		Task<string> IRepository.CreateAsync(IDataTransaction transaction, object entity, CancellationToken cancellationToken) 
			=> throw new NotSupportedException("Transactions not supported for in-memory repositories");

>>>>>>> 14f310d9
		public Task<bool> DeleteAsync(TEntity entity, CancellationToken cancellationToken = default) {
			if (entity is null) 
				throw new ArgumentNullException(nameof(entity));

			cancellationToken.ThrowIfCancellationRequested();

			try {
				return Task.FromResult(entities.Remove(entity));
			} catch (RepositoryException) {

				throw;
			} catch(Exception ex) {
				throw new RepositoryException("Could not delete the entity", ex);
			}
		}

<<<<<<< HEAD
		Task<bool> IRepository.DeleteAsync(IDataEntity entity, CancellationToken cancellationToken) 
			=> DeleteAsync(Assert(entity), cancellationToken);

=======
		Task<bool> IRepository<TEntity>.DeleteAsync(IDataTransaction transaction, TEntity entity, CancellationToken cancellationToken) 
			=> throw new NotSupportedException("Transactions not supported for in-memory repositories");

		Task<bool> IRepository.DeleteAsync(object entity, CancellationToken cancellationToken) 
			=> DeleteAsync(Assert(entity), cancellationToken);

		Task<bool> IRepository.DeleteAsync(IDataTransaction transaction, object entity, CancellationToken cancellationToken) 
			=> throw new NotSupportedException("Transactions not supported for in-memory repositories");

>>>>>>> 14f310d9
		public Task<bool> ExistsAsync(IQueryFilter filter, CancellationToken cancellationToken = default) {
			cancellationToken.ThrowIfCancellationRequested();

			try {
				var lambda = filter.AsLambda<TEntity>();
				var result = entities.AsQueryable().Any(lambda);
				return Task.FromResult(result);
			} catch(Exception ex) {
				throw new RepositoryException("Could not check if any entities exist in the repository", ex);
			}
		}

		public Task<IList<TEntity>> FindAllAsync(IQueryFilter filter, CancellationToken cancellationToken = default) {
			cancellationToken.ThrowIfCancellationRequested();

			try {
				var lambda = filter.AsLambda<TEntity>();
				var result = entities.AsQueryable().Where(lambda).ToList();
				return Task.FromResult<IList<TEntity>>(result);
			} catch (Exception ex) {

				throw new RepositoryException("Error while trying to find all the entities in the repository matching the filter", ex);
			}
		}

		public Task<TEntity?> FindAsync(IQueryFilter filter, CancellationToken cancellationToken = default) {
			cancellationToken.ThrowIfCancellationRequested();

			try {
				var lambda = filter.AsLambda<TEntity>();
				var result = entities.AsQueryable().FirstOrDefault(lambda);
				return Task.FromResult(result);
			} catch (Exception ex) {
				throw new RepositoryException("Error while searching for any entities in the repository matching the filter", ex);
			}
		}

		public Task<TEntity?> FindByIdAsync(string id, CancellationToken cancellationToken = default) {
			if (string.IsNullOrWhiteSpace(id)) 
				throw new ArgumentException($"'{nameof(id)}' cannot be null or whitespace.", nameof(id));

			cancellationToken.ThrowIfCancellationRequested();

			try {
				var entity = entities.FirstOrDefault(x => x.TryGetMemberValue<string>("Id", out var entityId) && entityId == id);
				return Task.FromResult(entity);
			} catch (Exception ex) {
				throw new RepositoryException("Error while searching any entities with the given ID", ex);
			}
		}
<<<<<<< HEAD
=======
		Task<object?> IRepository.FindByIdAsync(IDataTransaction transaction, string id, CancellationToken cancellationToken) 
			=> throw new NotSupportedException("Transactions not supported for in-memory repositories");
>>>>>>> 14f310d9

		private Expression<Func<TEntity, object>> MapField(IFieldRef fieldRef) {
			if (fieldRef is ExpressionFieldRef<TEntity> expRef)
				return expRef.Expression;

			if (fieldRef is StringFieldRef fieldName)
				return MapField(fieldName.FieldName);

			throw new NotSupportedException();
		}

		protected virtual Expression<Func<TEntity, object>> MapField(string fieldName) {
			if (fieldMapper == null)
				throw new NotSupportedException("No field mapper was provided");

			return fieldMapper.Map(fieldName);
		}

		public Task<RepositoryPage<TEntity>> GetPageAsync(RepositoryPageRequest<TEntity> request, CancellationToken cancellationToken = default) {
			cancellationToken.ThrowIfCancellationRequested();

			try {
				var entitySet = entities.AsQueryable();
				if (request.Filter != null)
					entitySet = entitySet.Where(request.Filter);

				if (request.SortBy != null) {
					foreach (var sort in request.SortBy) {
						if (sort.Ascending) {
							entitySet = entitySet.OrderBy(MapField(sort.Field));
						} else {
							entitySet = entitySet.OrderByDescending(MapField(sort.Field));
						}
					}
				}

				var itemCount = entitySet.Count();
				var items = entitySet.Skip(request.Offset).Take(request.Size);

				var result = new RepositoryPage<TEntity>(request, itemCount,items);
				return Task.FromResult(result);
			} catch (Exception ex) {
				throw new RepositoryException("Unable to retrieve the page", ex) ;
			}
		}


		async Task<RepositoryPage> IPageableRepository.GetPageAsync(RepositoryPageRequest request, CancellationToken cancellationToken) {
			var pageRequest = new RepositoryPageRequest<TEntity>(request.Page, request.Size) {
				Filter = request.Filter?.AsLambda<TEntity>()
			};

			var result = await GetPageAsync(pageRequest, cancellationToken);

			return new RepositoryPage(request, result.TotalItems, result.Items?.Cast<object>());
		}
		
		public Task<bool> UpdateAsync(TEntity entity, CancellationToken cancellationToken = default) {
			cancellationToken.ThrowIfCancellationRequested();

			try {
				if (!entity.TryGetMemberValue<string>("Id", out var entityId))
					return Task.FromResult(false);

				var oldIndex = entities.FindIndex(x => x.TryGetMemberValue<string>("Id", out var id) && id == entityId);
				if (oldIndex < 0)
					return Task.FromResult(false);

				entities[oldIndex] = entity;
				return Task.FromResult(true);
			} catch (Exception ex) {
				throw new RepositoryException("Unable to update the entity", ex);
			}
		}
<<<<<<< HEAD
				
		Task<bool> IRepository.UpdateAsync(IDataEntity entity, CancellationToken cancellationToken) 
			=> UpdateAsync(Assert(entity), cancellationToken);
				
		async Task<IList<IDataEntity>> IFilterableRepository.FindAllAsync(IQueryFilter filter, CancellationToken cancellationToken) {
			return (await FindAllAsync(filter, cancellationToken)).Cast<IDataEntity>().ToList();
=======
		
		Task<bool> IRepository<TEntity>.UpdateAsync(IDataTransaction transaction, TEntity entity, CancellationToken cancellationToken) 
			=> throw new NotSupportedException("Transactions not supported for in-memory repositories");
		
		Task<bool> IRepository.UpdateAsync(object entity, CancellationToken cancellationToken) 
			=> UpdateAsync(Assert(entity), cancellationToken);
		
		Task<bool> IRepository.UpdateAsync(IDataTransaction transaction, object entity, CancellationToken cancellationToken)
			=> throw new NotSupportedException("Transactions not supported for in-memory repositories");
		
		async Task<IList<object>> IFilterableRepository.FindAllAsync(IQueryFilter filter, CancellationToken cancellationToken) {
			return (await FindAllAsync(filter, cancellationToken)).Cast<object>().ToList();
>>>>>>> 14f310d9
		}
		
		async Task<object?> IFilterableRepository.FindAsync(IQueryFilter filter, CancellationToken cancellationToken)
			=> await FindAsync(filter, cancellationToken);
		
		async Task<object?> IRepository.FindByIdAsync(string id, CancellationToken cancellationToken)
			=> await FindByIdAsync(id, cancellationToken);
	}
}<|MERGE_RESOLUTION|>--- conflicted
+++ resolved
@@ -97,9 +97,6 @@
 			}
 		}
 
-<<<<<<< HEAD
-		Task<string> IRepository.CreateAsync(IDataEntity entity, CancellationToken cancellationToken)
-=======
 		Task<IList<string>> IRepository<TEntity>.CreateAsync(IDataTransaction transaction, IEnumerable<TEntity> entities, CancellationToken cancellationToken)
 			=> throw new NotSupportedException();
 
@@ -107,21 +104,17 @@
 			=> throw new NotSupportedException("Transactions not supported for in-memory repositories");
 
 		Task<string> IRepository.CreateAsync(object entity, CancellationToken cancellationToken)
->>>>>>> 14f310d9
 			=> CreateAsync(Assert(entity), cancellationToken);
 
 		Task<IList<string>> IRepository.CreateAsync(IEnumerable<object> entities, CancellationToken cancellationToken)
 			=> CreateAsync(entities.Select(Assert), cancellationToken);
 
-<<<<<<< HEAD
-=======
 		Task<IList<string>> IRepository.CreateAsync(IDataTransaction transaction, IEnumerable<object> entities, CancellationToken cancellationToken) 
 			=> throw new NotSupportedException("Transactions not supported for in-memory repositories");
 
 		Task<string> IRepository.CreateAsync(IDataTransaction transaction, object entity, CancellationToken cancellationToken) 
 			=> throw new NotSupportedException("Transactions not supported for in-memory repositories");
 
->>>>>>> 14f310d9
 		public Task<bool> DeleteAsync(TEntity entity, CancellationToken cancellationToken = default) {
 			if (entity is null) 
 				throw new ArgumentNullException(nameof(entity));
@@ -138,11 +131,6 @@
 			}
 		}
 
-<<<<<<< HEAD
-		Task<bool> IRepository.DeleteAsync(IDataEntity entity, CancellationToken cancellationToken) 
-			=> DeleteAsync(Assert(entity), cancellationToken);
-
-=======
 		Task<bool> IRepository<TEntity>.DeleteAsync(IDataTransaction transaction, TEntity entity, CancellationToken cancellationToken) 
 			=> throw new NotSupportedException("Transactions not supported for in-memory repositories");
 
@@ -152,7 +140,6 @@
 		Task<bool> IRepository.DeleteAsync(IDataTransaction transaction, object entity, CancellationToken cancellationToken) 
 			=> throw new NotSupportedException("Transactions not supported for in-memory repositories");
 
->>>>>>> 14f310d9
 		public Task<bool> ExistsAsync(IQueryFilter filter, CancellationToken cancellationToken = default) {
 			cancellationToken.ThrowIfCancellationRequested();
 
@@ -203,11 +190,8 @@
 				throw new RepositoryException("Error while searching any entities with the given ID", ex);
 			}
 		}
-<<<<<<< HEAD
-=======
 		Task<object?> IRepository.FindByIdAsync(IDataTransaction transaction, string id, CancellationToken cancellationToken) 
 			=> throw new NotSupportedException("Transactions not supported for in-memory repositories");
->>>>>>> 14f310d9
 
 		private Expression<Func<TEntity, object>> MapField(IFieldRef fieldRef) {
 			if (fieldRef is ExpressionFieldRef<TEntity> expRef)
@@ -282,14 +266,6 @@
 				throw new RepositoryException("Unable to update the entity", ex);
 			}
 		}
-<<<<<<< HEAD
-				
-		Task<bool> IRepository.UpdateAsync(IDataEntity entity, CancellationToken cancellationToken) 
-			=> UpdateAsync(Assert(entity), cancellationToken);
-				
-		async Task<IList<IDataEntity>> IFilterableRepository.FindAllAsync(IQueryFilter filter, CancellationToken cancellationToken) {
-			return (await FindAllAsync(filter, cancellationToken)).Cast<IDataEntity>().ToList();
-=======
 		
 		Task<bool> IRepository<TEntity>.UpdateAsync(IDataTransaction transaction, TEntity entity, CancellationToken cancellationToken) 
 			=> throw new NotSupportedException("Transactions not supported for in-memory repositories");
@@ -302,7 +278,6 @@
 		
 		async Task<IList<object>> IFilterableRepository.FindAllAsync(IQueryFilter filter, CancellationToken cancellationToken) {
 			return (await FindAllAsync(filter, cancellationToken)).Cast<object>().ToList();
->>>>>>> 14f310d9
 		}
 		
 		async Task<object?> IFilterableRepository.FindAsync(IQueryFilter filter, CancellationToken cancellationToken)
